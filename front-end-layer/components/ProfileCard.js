/**
 * @file ProfileCard.js
 * @description Profile Card on top of the profile page.
 *
 * @datecreated 19.12.2024
 * @lastmodified 19.12.2024
 */

import React from 'react';
import { View, Text, Image } from 'react-native';
import styles from '../styles/ProfileCardStyle';

const ProfileCard = ({ profilePic, username, handle, memberSince }) => {
    return (
        <View style={styles.profileCard}>
<<<<<<< HEAD
            <View style={styles.avatarContainer}>
                <Image source={profilePic} style={styles.avatar} />
            </View>
            <View style={styles.infoContainer}>
                <Text style={styles.username}>{username}</Text>
                <Text style={styles.handle}>{handle}</Text>
                <Text style={styles.memberSince}>Member since {memberSince}</Text>
            </View>
=======
            <Text style={styles.userTitle}>{username}</Text>
>>>>>>> ae1eb017
        </View>
    );
};

export default ProfileCard;<|MERGE_RESOLUTION|>--- conflicted
+++ resolved
@@ -13,18 +13,14 @@
 const ProfileCard = ({ profilePic, username, handle, memberSince }) => {
     return (
         <View style={styles.profileCard}>
-<<<<<<< HEAD
             <View style={styles.avatarContainer}>
                 <Image source={profilePic} style={styles.avatar} />
             </View>
             <View style={styles.infoContainer}>
-                <Text style={styles.username}>{username}</Text>
+                <Text style={styles.userTitle}>{username}</Text>
                 <Text style={styles.handle}>{handle}</Text>
                 <Text style={styles.memberSince}>Member since {memberSince}</Text>
             </View>
-=======
-            <Text style={styles.userTitle}>{username}</Text>
->>>>>>> ae1eb017
         </View>
     );
 };
