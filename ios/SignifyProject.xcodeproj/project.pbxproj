// !$*UTF8*$!
{
	archiveVersion = 1;
	classes = {
	};
	objectVersion = 54;
	objects = {

/* Begin PBXBuildFile section */
		00E356F31AD99517003FC87E /* SignifyProjectTests.m in Sources */ = {isa = PBXBuildFile; fileRef = 00E356F21AD99517003FC87E /* SignifyProjectTests.m */; };
		08902FF9BAEB4578ACC9800D /* PassionOne-Bold.ttf in Resources */ = {isa = PBXBuildFile; fileRef = 706E0DAE46634BA493914C7C /* PassionOne-Bold.ttf */; };
		0935667744A44F41A905F29B /* Poppins-Regular.ttf in Resources */ = {isa = PBXBuildFile; fileRef = 7955ECB7546B407AAA59B124 /* Poppins-Regular.ttf */; };
		13B07FBC1A68108700A75B9A /* AppDelegate.mm in Sources */ = {isa = PBXBuildFile; fileRef = 13B07FB01A68108700A75B9A /* AppDelegate.mm */; };
		13B07FBF1A68108700A75B9A /* Images.xcassets in Resources */ = {isa = PBXBuildFile; fileRef = 13B07FB51A68108700A75B9A /* Images.xcassets */; };
		13B07FC11A68108700A75B9A /* main.m in Sources */ = {isa = PBXBuildFile; fileRef = 13B07FB71A68108700A75B9A /* main.m */; };
		14CA052255B24B0D8A05A14D /* Poppins-BlackItalic.ttf in Resources */ = {isa = PBXBuildFile; fileRef = E3308BEE0A3048E8936706C2 /* Poppins-BlackItalic.ttf */; };
		19672769E2A54BF18077D933 /* Poppins-ExtraLight.ttf in Resources */ = {isa = PBXBuildFile; fileRef = ED53A8D67B1D442D93CBBB2B /* Poppins-ExtraLight.ttf */; };
		291887B435DA4175A7E7C69E /* Poppins-Thin.ttf in Resources */ = {isa = PBXBuildFile; fileRef = B8F8F6F10C764B588E21EBEE /* Poppins-Thin.ttf */; };
		29D6E6A5EB2647EB858FD722 /* Poppins-Light.ttf in Resources */ = {isa = PBXBuildFile; fileRef = F83E36F21E97488495852B48 /* Poppins-Light.ttf */; };
		2A1BF708092B7304738AFA6C /* libPods-SignifyProject-SignifyProjectTests.a in Frameworks */ = {isa = PBXBuildFile; fileRef = E1F42B0FDC8B3D56BCC0104B /* libPods-SignifyProject-SignifyProjectTests.a */; };
		31EB887260D745A0A0A16D0F /* Poppins-ExtraLightItalic.ttf in Resources */ = {isa = PBXBuildFile; fileRef = 6AF502D4DE4A4EB9BA8EDE1B /* Poppins-ExtraLightItalic.ttf */; };
		33D5F590AF964924AFF940EB /* Poppins-SemiBoldItalic.ttf in Resources */ = {isa = PBXBuildFile; fileRef = B8B23E9976524F45A84C86E5 /* Poppins-SemiBoldItalic.ttf */; };
		49A83B682902466CBF0FA333 /* Poppins-SemiBold.ttf in Resources */ = {isa = PBXBuildFile; fileRef = 49DB8C30CC7D4FA08005E1CC /* Poppins-SemiBold.ttf */; };
		72BFF62D0B7D4DA89E3C02A6 /* Poppins-Italic.ttf in Resources */ = {isa = PBXBuildFile; fileRef = 4DA43A31029E43B99B3DF4E9 /* Poppins-Italic.ttf */; };
		81AB9BB82411601600AC10FF /* LaunchScreen.storyboard in Resources */ = {isa = PBXBuildFile; fileRef = 81AB9BB72411601600AC10FF /* LaunchScreen.storyboard */; };
		8B07A8E827DF4639A9421E9B /* Poppins-MediumItalic.ttf in Resources */ = {isa = PBXBuildFile; fileRef = D3F9EBF0CC54461CA40846CF /* Poppins-MediumItalic.ttf */; };
		9BB30B0135E336CCBF71B7DB /* libPods-SignifyProject-SignifyProjectTests.a in Frameworks */ = {isa = PBXBuildFile; fileRef = 4BDD43F355EDDA5169E65845 /* libPods-SignifyProject-SignifyProjectTests.a */; };
		9C80FA3FD8114FDAA3E669F2 /* PassionOne-Regular.ttf in Resources */ = {isa = PBXBuildFile; fileRef = 2B53D28392A447C4B48F5811 /* PassionOne-Regular.ttf */; };
		B8A1BACAA0094D0EAE4FD96E /* Poppins-Black.ttf in Resources */ = {isa = PBXBuildFile; fileRef = 1D0AF65C413C4CB686F1DD16 /* Poppins-Black.ttf */; };
		BB4046FDC37FC2390FE0ECE1 /* libPods-SignifyProject.a in Frameworks */ = {isa = PBXBuildFile; fileRef = C9487B36AF664F514DD2DC79 /* libPods-SignifyProject.a */; };
		BBFA330AC62747D6A8C4C5FB /* Poppins-Bold.ttf in Resources */ = {isa = PBXBuildFile; fileRef = ABCD5C6445304BF2A8129EF7 /* Poppins-Bold.ttf */; };
		BCEB46C4A3F64EAFB657FC0C /* PassionOne-Black.ttf in Resources */ = {isa = PBXBuildFile; fileRef = 670D954E19D84D13AA71A6B7 /* PassionOne-Black.ttf */; };
		BDB32E70D25A0A0C45D52CB0 /* PrivacyInfo.xcprivacy in Resources */ = {isa = PBXBuildFile; fileRef = 13B07FB81A68108700A75B9A /* PrivacyInfo.xcprivacy */; };
		C285E5BC22594340BEF23DCC /* Poppins-ExtraBoldItalic.ttf in Resources */ = {isa = PBXBuildFile; fileRef = CA9B4431E88A4054AF23382C /* Poppins-ExtraBoldItalic.ttf */; };
		C6A3B7FCB8C5472DB783CF69 /* Poppins-LightItalic.ttf in Resources */ = {isa = PBXBuildFile; fileRef = 016BAA37ACA44D0F8259E2BA /* Poppins-LightItalic.ttf */; };
		D7A3BC77947B42DAB47FF947 /* Poppins-Medium.ttf in Resources */ = {isa = PBXBuildFile; fileRef = 7C02417B96C24EDB9EA6AA85 /* Poppins-Medium.ttf */; };
		DAC28C19C6524BBFA55117A9 /* Poppins-BoldItalic.ttf in Resources */ = {isa = PBXBuildFile; fileRef = 0D2A21ADD7F842CDB03009AD /* Poppins-BoldItalic.ttf */; };
		EE0D9D988C343DD98B53C8E9 /* libPods-SignifyProject.a in Frameworks */ = {isa = PBXBuildFile; fileRef = BA466FF9EE95F9937E8DAB48 /* libPods-SignifyProject.a */; };
		FC73E11EA63B4B35A235E953 /* Poppins-ThinItalic.ttf in Resources */ = {isa = PBXBuildFile; fileRef = 26AF3ACEE2B24E1B9A3EA0A3 /* Poppins-ThinItalic.ttf */; };
		FDEA7232FC83447ABE5638A4 /* Poppins-ExtraBold.ttf in Resources */ = {isa = PBXBuildFile; fileRef = AA542B404EA242CC94B8D38E /* Poppins-ExtraBold.ttf */; };
/* End PBXBuildFile section */

/* Begin PBXContainerItemProxy section */
		00E356F41AD99517003FC87E /* PBXContainerItemProxy */ = {
			isa = PBXContainerItemProxy;
			containerPortal = 83CBB9F71A601CBA00E9B192 /* Project object */;
			proxyType = 1;
			remoteGlobalIDString = 13B07F861A680F5B00A75B9A;
			remoteInfo = SignifyProject;
		};
/* End PBXContainerItemProxy section */

/* Begin PBXFileReference section */
		00E356EE1AD99517003FC87E /* SignifyProjectTests.xctest */ = {isa = PBXFileReference; explicitFileType = wrapper.cfbundle; includeInIndex = 0; path = SignifyProjectTests.xctest; sourceTree = BUILT_PRODUCTS_DIR; };
		00E356F11AD99517003FC87E /* Info.plist */ = {isa = PBXFileReference; lastKnownFileType = text.plist.xml; path = Info.plist; sourceTree = "<group>"; };
		00E356F21AD99517003FC87E /* SignifyProjectTests.m */ = {isa = PBXFileReference; lastKnownFileType = sourcecode.c.objc; path = SignifyProjectTests.m; sourceTree = "<group>"; };
		016BAA37ACA44D0F8259E2BA /* Poppins-LightItalic.ttf */ = {isa = PBXFileReference; explicitFileType = undefined; fileEncoding = 9; includeInIndex = 0; lastKnownFileType = unknown; name = "Poppins-LightItalic.ttf"; path = "../front-end-layer/assets/fonts/Poppins-LightItalic.ttf"; sourceTree = "<group>"; };
		0D2A21ADD7F842CDB03009AD /* Poppins-BoldItalic.ttf */ = {isa = PBXFileReference; explicitFileType = undefined; fileEncoding = 9; includeInIndex = 0; lastKnownFileType = unknown; name = "Poppins-BoldItalic.ttf"; path = "../front-end-layer/assets/fonts/Poppins-BoldItalic.ttf"; sourceTree = "<group>"; };
		13B07F961A680F5B00A75B9A /* SignifyProject.app */ = {isa = PBXFileReference; explicitFileType = wrapper.application; includeInIndex = 0; path = SignifyProject.app; sourceTree = BUILT_PRODUCTS_DIR; };
		13B07FAF1A68108700A75B9A /* AppDelegate.h */ = {isa = PBXFileReference; fileEncoding = 4; lastKnownFileType = sourcecode.c.h; name = AppDelegate.h; path = SignifyProject/AppDelegate.h; sourceTree = "<group>"; };
		13B07FB01A68108700A75B9A /* AppDelegate.mm */ = {isa = PBXFileReference; fileEncoding = 4; lastKnownFileType = sourcecode.cpp.objcpp; name = AppDelegate.mm; path = SignifyProject/AppDelegate.mm; sourceTree = "<group>"; };
		13B07FB51A68108700A75B9A /* Images.xcassets */ = {isa = PBXFileReference; lastKnownFileType = folder.assetcatalog; name = Images.xcassets; path = SignifyProject/Images.xcassets; sourceTree = "<group>"; };
		13B07FB61A68108700A75B9A /* Info.plist */ = {isa = PBXFileReference; fileEncoding = 4; lastKnownFileType = text.plist.xml; name = Info.plist; path = SignifyProject/Info.plist; sourceTree = "<group>"; };
		13B07FB71A68108700A75B9A /* main.m */ = {isa = PBXFileReference; fileEncoding = 4; lastKnownFileType = sourcecode.c.objc; name = main.m; path = SignifyProject/main.m; sourceTree = "<group>"; };
		13B07FB81A68108700A75B9A /* PrivacyInfo.xcprivacy */ = {isa = PBXFileReference; fileEncoding = 4; lastKnownFileType = text.plist.xml; name = PrivacyInfo.xcprivacy; path = SignifyProject/PrivacyInfo.xcprivacy; sourceTree = "<group>"; };
		1D0AF65C413C4CB686F1DD16 /* Poppins-Black.ttf */ = {isa = PBXFileReference; explicitFileType = undefined; fileEncoding = 9; includeInIndex = 0; lastKnownFileType = unknown; name = "Poppins-Black.ttf"; path = "../front-end-layer/assets/fonts/Poppins-Black.ttf"; sourceTree = "<group>"; };
<<<<<<< HEAD
		1E3E2C541B80198BE18F569E /* Pods-SignifyProject-SignifyProjectTests.release.xcconfig */ = {isa = PBXFileReference; includeInIndex = 1; lastKnownFileType = text.xcconfig; name = "Pods-SignifyProject-SignifyProjectTests.release.xcconfig"; path = "Target Support Files/Pods-SignifyProject-SignifyProjectTests/Pods-SignifyProject-SignifyProjectTests.release.xcconfig"; sourceTree = "<group>"; };
		26AF3ACEE2B24E1B9A3EA0A3 /* Poppins-ThinItalic.ttf */ = {isa = PBXFileReference; explicitFileType = undefined; fileEncoding = 9; includeInIndex = 0; lastKnownFileType = unknown; name = "Poppins-ThinItalic.ttf"; path = "../front-end-layer/assets/fonts/Poppins-ThinItalic.ttf"; sourceTree = "<group>"; };
		2B53D28392A447C4B48F5811 /* PassionOne-Regular.ttf */ = {isa = PBXFileReference; explicitFileType = undefined; fileEncoding = 9; includeInIndex = 0; lastKnownFileType = unknown; name = "PassionOne-Regular.ttf"; path = "../front-end-layer/assets/fonts/PassionOne-Regular.ttf"; sourceTree = "<group>"; };
		49DB8C30CC7D4FA08005E1CC /* Poppins-SemiBold.ttf */ = {isa = PBXFileReference; explicitFileType = undefined; fileEncoding = 9; includeInIndex = 0; lastKnownFileType = unknown; name = "Poppins-SemiBold.ttf"; path = "../front-end-layer/assets/fonts/Poppins-SemiBold.ttf"; sourceTree = "<group>"; };
		4DA43A31029E43B99B3DF4E9 /* Poppins-Italic.ttf */ = {isa = PBXFileReference; explicitFileType = undefined; fileEncoding = 9; includeInIndex = 0; lastKnownFileType = unknown; name = "Poppins-Italic.ttf"; path = "../front-end-layer/assets/fonts/Poppins-Italic.ttf"; sourceTree = "<group>"; };
		670D954E19D84D13AA71A6B7 /* PassionOne-Black.ttf */ = {isa = PBXFileReference; explicitFileType = undefined; fileEncoding = 9; includeInIndex = 0; lastKnownFileType = unknown; name = "PassionOne-Black.ttf"; path = "../front-end-layer/assets/fonts/PassionOne-Black.ttf"; sourceTree = "<group>"; };
		6AF502D4DE4A4EB9BA8EDE1B /* Poppins-ExtraLightItalic.ttf */ = {isa = PBXFileReference; explicitFileType = undefined; fileEncoding = 9; includeInIndex = 0; lastKnownFileType = unknown; name = "Poppins-ExtraLightItalic.ttf"; path = "../front-end-layer/assets/fonts/Poppins-ExtraLightItalic.ttf"; sourceTree = "<group>"; };
=======
		26AF3ACEE2B24E1B9A3EA0A3 /* Poppins-ThinItalic.ttf */ = {isa = PBXFileReference; explicitFileType = undefined; fileEncoding = 9; includeInIndex = 0; lastKnownFileType = unknown; name = "Poppins-ThinItalic.ttf"; path = "../front-end-layer/assets/fonts/Poppins-ThinItalic.ttf"; sourceTree = "<group>"; };
		2B53D28392A447C4B48F5811 /* PassionOne-Regular.ttf */ = {isa = PBXFileReference; explicitFileType = undefined; fileEncoding = 9; includeInIndex = 0; lastKnownFileType = unknown; name = "PassionOne-Regular.ttf"; path = "../front-end-layer/assets/fonts/PassionOne-Regular.ttf"; sourceTree = "<group>"; };
		3739BE0078F7AED6093DD257 /* Pods-SignifyProject.debug.xcconfig */ = {isa = PBXFileReference; includeInIndex = 1; lastKnownFileType = text.xcconfig; name = "Pods-SignifyProject.debug.xcconfig"; path = "Target Support Files/Pods-SignifyProject/Pods-SignifyProject.debug.xcconfig"; sourceTree = "<group>"; };
		49DB8C30CC7D4FA08005E1CC /* Poppins-SemiBold.ttf */ = {isa = PBXFileReference; explicitFileType = undefined; fileEncoding = 9; includeInIndex = 0; lastKnownFileType = unknown; name = "Poppins-SemiBold.ttf"; path = "../front-end-layer/assets/fonts/Poppins-SemiBold.ttf"; sourceTree = "<group>"; };
		4BDD43F355EDDA5169E65845 /* libPods-SignifyProject-SignifyProjectTests.a */ = {isa = PBXFileReference; explicitFileType = archive.ar; includeInIndex = 0; path = "libPods-SignifyProject-SignifyProjectTests.a"; sourceTree = BUILT_PRODUCTS_DIR; };
		4DA43A31029E43B99B3DF4E9 /* Poppins-Italic.ttf */ = {isa = PBXFileReference; explicitFileType = undefined; fileEncoding = 9; includeInIndex = 0; lastKnownFileType = unknown; name = "Poppins-Italic.ttf"; path = "../front-end-layer/assets/fonts/Poppins-Italic.ttf"; sourceTree = "<group>"; };
		66497CA2DCED04B3237DD310 /* Pods-SignifyProject.release.xcconfig */ = {isa = PBXFileReference; includeInIndex = 1; lastKnownFileType = text.xcconfig; name = "Pods-SignifyProject.release.xcconfig"; path = "Target Support Files/Pods-SignifyProject/Pods-SignifyProject.release.xcconfig"; sourceTree = "<group>"; };
		670D954E19D84D13AA71A6B7 /* PassionOne-Black.ttf */ = {isa = PBXFileReference; explicitFileType = undefined; fileEncoding = 9; includeInIndex = 0; lastKnownFileType = unknown; name = "PassionOne-Black.ttf"; path = "../front-end-layer/assets/fonts/PassionOne-Black.ttf"; sourceTree = "<group>"; };
		6AF502D4DE4A4EB9BA8EDE1B /* Poppins-ExtraLightItalic.ttf */ = {isa = PBXFileReference; explicitFileType = undefined; fileEncoding = 9; includeInIndex = 0; lastKnownFileType = unknown; name = "Poppins-ExtraLightItalic.ttf"; path = "../front-end-layer/assets/fonts/Poppins-ExtraLightItalic.ttf"; sourceTree = "<group>"; };
		6EEF73212C9EBE292EB17F79 /* Pods-SignifyProject-SignifyProjectTests.release.xcconfig */ = {isa = PBXFileReference; includeInIndex = 1; lastKnownFileType = text.xcconfig; name = "Pods-SignifyProject-SignifyProjectTests.release.xcconfig"; path = "Target Support Files/Pods-SignifyProject-SignifyProjectTests/Pods-SignifyProject-SignifyProjectTests.release.xcconfig"; sourceTree = "<group>"; };
>>>>>>> 048b7c66
		706E0DAE46634BA493914C7C /* PassionOne-Bold.ttf */ = {isa = PBXFileReference; explicitFileType = undefined; fileEncoding = 9; includeInIndex = 0; lastKnownFileType = unknown; name = "PassionOne-Bold.ttf"; path = "../front-end-layer/assets/fonts/PassionOne-Bold.ttf"; sourceTree = "<group>"; };
		7955ECB7546B407AAA59B124 /* Poppins-Regular.ttf */ = {isa = PBXFileReference; explicitFileType = undefined; fileEncoding = 9; includeInIndex = 0; lastKnownFileType = unknown; name = "Poppins-Regular.ttf"; path = "../front-end-layer/assets/fonts/Poppins-Regular.ttf"; sourceTree = "<group>"; };
		7C02417B96C24EDB9EA6AA85 /* Poppins-Medium.ttf */ = {isa = PBXFileReference; explicitFileType = undefined; fileEncoding = 9; includeInIndex = 0; lastKnownFileType = unknown; name = "Poppins-Medium.ttf"; path = "../front-end-layer/assets/fonts/Poppins-Medium.ttf"; sourceTree = "<group>"; };
		81AB9BB72411601600AC10FF /* LaunchScreen.storyboard */ = {isa = PBXFileReference; fileEncoding = 4; lastKnownFileType = file.storyboard; name = LaunchScreen.storyboard; path = SignifyProject/LaunchScreen.storyboard; sourceTree = "<group>"; };
<<<<<<< HEAD
		8DB4AF66F4A4FE257B685015 /* Pods-SignifyProject.release.xcconfig */ = {isa = PBXFileReference; includeInIndex = 1; lastKnownFileType = text.xcconfig; name = "Pods-SignifyProject.release.xcconfig"; path = "Target Support Files/Pods-SignifyProject/Pods-SignifyProject.release.xcconfig"; sourceTree = "<group>"; };
		AA542B404EA242CC94B8D38E /* Poppins-ExtraBold.ttf */ = {isa = PBXFileReference; explicitFileType = undefined; fileEncoding = 9; includeInIndex = 0; lastKnownFileType = unknown; name = "Poppins-ExtraBold.ttf"; path = "../front-end-layer/assets/fonts/Poppins-ExtraBold.ttf"; sourceTree = "<group>"; };
		ABCD5C6445304BF2A8129EF7 /* Poppins-Bold.ttf */ = {isa = PBXFileReference; explicitFileType = undefined; fileEncoding = 9; includeInIndex = 0; lastKnownFileType = unknown; name = "Poppins-Bold.ttf"; path = "../front-end-layer/assets/fonts/Poppins-Bold.ttf"; sourceTree = "<group>"; };
		B8B23E9976524F45A84C86E5 /* Poppins-SemiBoldItalic.ttf */ = {isa = PBXFileReference; explicitFileType = undefined; fileEncoding = 9; includeInIndex = 0; lastKnownFileType = unknown; name = "Poppins-SemiBoldItalic.ttf"; path = "../front-end-layer/assets/fonts/Poppins-SemiBoldItalic.ttf"; sourceTree = "<group>"; };
		B8F8F6F10C764B588E21EBEE /* Poppins-Thin.ttf */ = {isa = PBXFileReference; explicitFileType = undefined; fileEncoding = 9; includeInIndex = 0; lastKnownFileType = unknown; name = "Poppins-Thin.ttf"; path = "../front-end-layer/assets/fonts/Poppins-Thin.ttf"; sourceTree = "<group>"; };
		BD09B1DAAE4AB138DEAF20AD /* Pods-SignifyProject-SignifyProjectTests.debug.xcconfig */ = {isa = PBXFileReference; includeInIndex = 1; lastKnownFileType = text.xcconfig; name = "Pods-SignifyProject-SignifyProjectTests.debug.xcconfig"; path = "Target Support Files/Pods-SignifyProject-SignifyProjectTests/Pods-SignifyProject-SignifyProjectTests.debug.xcconfig"; sourceTree = "<group>"; };
		C9487B36AF664F514DD2DC79 /* libPods-SignifyProject.a */ = {isa = PBXFileReference; explicitFileType = archive.ar; includeInIndex = 0; path = "libPods-SignifyProject.a"; sourceTree = BUILT_PRODUCTS_DIR; };
		CA9B4431E88A4054AF23382C /* Poppins-ExtraBoldItalic.ttf */ = {isa = PBXFileReference; explicitFileType = undefined; fileEncoding = 9; includeInIndex = 0; lastKnownFileType = unknown; name = "Poppins-ExtraBoldItalic.ttf"; path = "../front-end-layer/assets/fonts/Poppins-ExtraBoldItalic.ttf"; sourceTree = "<group>"; };
		D3F9EBF0CC54461CA40846CF /* Poppins-MediumItalic.ttf */ = {isa = PBXFileReference; explicitFileType = undefined; fileEncoding = 9; includeInIndex = 0; lastKnownFileType = unknown; name = "Poppins-MediumItalic.ttf"; path = "../front-end-layer/assets/fonts/Poppins-MediumItalic.ttf"; sourceTree = "<group>"; };
		D611E8F8BA80BD24D707406B /* Pods-SignifyProject.debug.xcconfig */ = {isa = PBXFileReference; includeInIndex = 1; lastKnownFileType = text.xcconfig; name = "Pods-SignifyProject.debug.xcconfig"; path = "Target Support Files/Pods-SignifyProject/Pods-SignifyProject.debug.xcconfig"; sourceTree = "<group>"; };
		E1F42B0FDC8B3D56BCC0104B /* libPods-SignifyProject-SignifyProjectTests.a */ = {isa = PBXFileReference; explicitFileType = archive.ar; includeInIndex = 0; path = "libPods-SignifyProject-SignifyProjectTests.a"; sourceTree = BUILT_PRODUCTS_DIR; };
=======
		AA542B404EA242CC94B8D38E /* Poppins-ExtraBold.ttf */ = {isa = PBXFileReference; explicitFileType = undefined; fileEncoding = 9; includeInIndex = 0; lastKnownFileType = unknown; name = "Poppins-ExtraBold.ttf"; path = "../front-end-layer/assets/fonts/Poppins-ExtraBold.ttf"; sourceTree = "<group>"; };
		AA99756CEB0065C2D1138297 /* Pods-SignifyProject-SignifyProjectTests.debug.xcconfig */ = {isa = PBXFileReference; includeInIndex = 1; lastKnownFileType = text.xcconfig; name = "Pods-SignifyProject-SignifyProjectTests.debug.xcconfig"; path = "Target Support Files/Pods-SignifyProject-SignifyProjectTests/Pods-SignifyProject-SignifyProjectTests.debug.xcconfig"; sourceTree = "<group>"; };
		ABCD5C6445304BF2A8129EF7 /* Poppins-Bold.ttf */ = {isa = PBXFileReference; explicitFileType = undefined; fileEncoding = 9; includeInIndex = 0; lastKnownFileType = unknown; name = "Poppins-Bold.ttf"; path = "../front-end-layer/assets/fonts/Poppins-Bold.ttf"; sourceTree = "<group>"; };
		B8B23E9976524F45A84C86E5 /* Poppins-SemiBoldItalic.ttf */ = {isa = PBXFileReference; explicitFileType = undefined; fileEncoding = 9; includeInIndex = 0; lastKnownFileType = unknown; name = "Poppins-SemiBoldItalic.ttf"; path = "../front-end-layer/assets/fonts/Poppins-SemiBoldItalic.ttf"; sourceTree = "<group>"; };
		B8F8F6F10C764B588E21EBEE /* Poppins-Thin.ttf */ = {isa = PBXFileReference; explicitFileType = undefined; fileEncoding = 9; includeInIndex = 0; lastKnownFileType = unknown; name = "Poppins-Thin.ttf"; path = "../front-end-layer/assets/fonts/Poppins-Thin.ttf"; sourceTree = "<group>"; };
		BA466FF9EE95F9937E8DAB48 /* libPods-SignifyProject.a */ = {isa = PBXFileReference; explicitFileType = archive.ar; includeInIndex = 0; path = "libPods-SignifyProject.a"; sourceTree = BUILT_PRODUCTS_DIR; };
		CA9B4431E88A4054AF23382C /* Poppins-ExtraBoldItalic.ttf */ = {isa = PBXFileReference; explicitFileType = undefined; fileEncoding = 9; includeInIndex = 0; lastKnownFileType = unknown; name = "Poppins-ExtraBoldItalic.ttf"; path = "../front-end-layer/assets/fonts/Poppins-ExtraBoldItalic.ttf"; sourceTree = "<group>"; };
		D3F9EBF0CC54461CA40846CF /* Poppins-MediumItalic.ttf */ = {isa = PBXFileReference; explicitFileType = undefined; fileEncoding = 9; includeInIndex = 0; lastKnownFileType = unknown; name = "Poppins-MediumItalic.ttf"; path = "../front-end-layer/assets/fonts/Poppins-MediumItalic.ttf"; sourceTree = "<group>"; };
>>>>>>> 048b7c66
		E3308BEE0A3048E8936706C2 /* Poppins-BlackItalic.ttf */ = {isa = PBXFileReference; explicitFileType = undefined; fileEncoding = 9; includeInIndex = 0; lastKnownFileType = unknown; name = "Poppins-BlackItalic.ttf"; path = "../front-end-layer/assets/fonts/Poppins-BlackItalic.ttf"; sourceTree = "<group>"; };
		ED297162215061F000B7C4FE /* JavaScriptCore.framework */ = {isa = PBXFileReference; lastKnownFileType = wrapper.framework; name = JavaScriptCore.framework; path = System/Library/Frameworks/JavaScriptCore.framework; sourceTree = SDKROOT; };
		ED53A8D67B1D442D93CBBB2B /* Poppins-ExtraLight.ttf */ = {isa = PBXFileReference; explicitFileType = undefined; fileEncoding = 9; includeInIndex = 0; lastKnownFileType = unknown; name = "Poppins-ExtraLight.ttf"; path = "../front-end-layer/assets/fonts/Poppins-ExtraLight.ttf"; sourceTree = "<group>"; };
		F83E36F21E97488495852B48 /* Poppins-Light.ttf */ = {isa = PBXFileReference; explicitFileType = undefined; fileEncoding = 9; includeInIndex = 0; lastKnownFileType = unknown; name = "Poppins-Light.ttf"; path = "../front-end-layer/assets/fonts/Poppins-Light.ttf"; sourceTree = "<group>"; };
/* End PBXFileReference section */

/* Begin PBXFrameworksBuildPhase section */
		00E356EB1AD99517003FC87E /* Frameworks */ = {
			isa = PBXFrameworksBuildPhase;
			buildActionMask = 2147483647;
			files = (
<<<<<<< HEAD
				2A1BF708092B7304738AFA6C /* libPods-SignifyProject-SignifyProjectTests.a in Frameworks */,
=======
				9BB30B0135E336CCBF71B7DB /* libPods-SignifyProject-SignifyProjectTests.a in Frameworks */,
>>>>>>> 048b7c66
			);
			runOnlyForDeploymentPostprocessing = 0;
		};
		13B07F8C1A680F5B00A75B9A /* Frameworks */ = {
			isa = PBXFrameworksBuildPhase;
			buildActionMask = 2147483647;
			files = (
<<<<<<< HEAD
				BB4046FDC37FC2390FE0ECE1 /* libPods-SignifyProject.a in Frameworks */,
=======
				EE0D9D988C343DD98B53C8E9 /* libPods-SignifyProject.a in Frameworks */,
>>>>>>> 048b7c66
			);
			runOnlyForDeploymentPostprocessing = 0;
		};
/* End PBXFrameworksBuildPhase section */

/* Begin PBXGroup section */
		00E356EF1AD99517003FC87E /* SignifyProjectTests */ = {
			isa = PBXGroup;
			children = (
				00E356F21AD99517003FC87E /* SignifyProjectTests.m */,
				00E356F01AD99517003FC87E /* Supporting Files */,
			);
			path = SignifyProjectTests;
			sourceTree = "<group>";
		};
		00E356F01AD99517003FC87E /* Supporting Files */ = {
			isa = PBXGroup;
			children = (
				00E356F11AD99517003FC87E /* Info.plist */,
			);
			name = "Supporting Files";
			sourceTree = "<group>";
		};
		13B07FAE1A68108700A75B9A /* SignifyProject */ = {
			isa = PBXGroup;
			children = (
				13B07FAF1A68108700A75B9A /* AppDelegate.h */,
				13B07FB01A68108700A75B9A /* AppDelegate.mm */,
				13B07FB51A68108700A75B9A /* Images.xcassets */,
				13B07FB61A68108700A75B9A /* Info.plist */,
				81AB9BB72411601600AC10FF /* LaunchScreen.storyboard */,
				13B07FB71A68108700A75B9A /* main.m */,
				13B07FB81A68108700A75B9A /* PrivacyInfo.xcprivacy */,
			);
			name = SignifyProject;
			sourceTree = "<group>";
		};
		2D16E6871FA4F8E400B85C8A /* Frameworks */ = {
			isa = PBXGroup;
			children = (
				ED297162215061F000B7C4FE /* JavaScriptCore.framework */,
<<<<<<< HEAD
				C9487B36AF664F514DD2DC79 /* libPods-SignifyProject.a */,
				E1F42B0FDC8B3D56BCC0104B /* libPods-SignifyProject-SignifyProjectTests.a */,
=======
				BA466FF9EE95F9937E8DAB48 /* libPods-SignifyProject.a */,
				4BDD43F355EDDA5169E65845 /* libPods-SignifyProject-SignifyProjectTests.a */,
>>>>>>> 048b7c66
			);
			name = Frameworks;
			sourceTree = "<group>";
		};
		832341AE1AAA6A7D00B99B32 /* Libraries */ = {
			isa = PBXGroup;
			children = (
			);
			name = Libraries;
			sourceTree = "<group>";
		};
		83CBB9F61A601CBA00E9B192 = {
			isa = PBXGroup;
			children = (
				13B07FAE1A68108700A75B9A /* SignifyProject */,
				832341AE1AAA6A7D00B99B32 /* Libraries */,
				00E356EF1AD99517003FC87E /* SignifyProjectTests */,
				83CBBA001A601CBA00E9B192 /* Products */,
				2D16E6871FA4F8E400B85C8A /* Frameworks */,
				BBD78D7AC51CEA395F1C20DB /* Pods */,
				E35760FD87F0404D98695181 /* Resources */,
			);
			indentWidth = 2;
			sourceTree = "<group>";
			tabWidth = 2;
			usesTabs = 0;
		};
		83CBBA001A601CBA00E9B192 /* Products */ = {
			isa = PBXGroup;
			children = (
				13B07F961A680F5B00A75B9A /* SignifyProject.app */,
				00E356EE1AD99517003FC87E /* SignifyProjectTests.xctest */,
			);
			name = Products;
			sourceTree = "<group>";
		};
		BBD78D7AC51CEA395F1C20DB /* Pods */ = {
			isa = PBXGroup;
			children = (
<<<<<<< HEAD
				D611E8F8BA80BD24D707406B /* Pods-SignifyProject.debug.xcconfig */,
				8DB4AF66F4A4FE257B685015 /* Pods-SignifyProject.release.xcconfig */,
				BD09B1DAAE4AB138DEAF20AD /* Pods-SignifyProject-SignifyProjectTests.debug.xcconfig */,
				1E3E2C541B80198BE18F569E /* Pods-SignifyProject-SignifyProjectTests.release.xcconfig */,
=======
				3739BE0078F7AED6093DD257 /* Pods-SignifyProject.debug.xcconfig */,
				66497CA2DCED04B3237DD310 /* Pods-SignifyProject.release.xcconfig */,
				AA99756CEB0065C2D1138297 /* Pods-SignifyProject-SignifyProjectTests.debug.xcconfig */,
				6EEF73212C9EBE292EB17F79 /* Pods-SignifyProject-SignifyProjectTests.release.xcconfig */,
>>>>>>> 048b7c66
			);
			path = Pods;
			sourceTree = "<group>";
		};
		E35760FD87F0404D98695181 /* Resources */ = {
			isa = PBXGroup;
			children = (
				670D954E19D84D13AA71A6B7 /* PassionOne-Black.ttf */,
				706E0DAE46634BA493914C7C /* PassionOne-Bold.ttf */,
				2B53D28392A447C4B48F5811 /* PassionOne-Regular.ttf */,
				1D0AF65C413C4CB686F1DD16 /* Poppins-Black.ttf */,
				E3308BEE0A3048E8936706C2 /* Poppins-BlackItalic.ttf */,
				ABCD5C6445304BF2A8129EF7 /* Poppins-Bold.ttf */,
				0D2A21ADD7F842CDB03009AD /* Poppins-BoldItalic.ttf */,
				AA542B404EA242CC94B8D38E /* Poppins-ExtraBold.ttf */,
				CA9B4431E88A4054AF23382C /* Poppins-ExtraBoldItalic.ttf */,
				ED53A8D67B1D442D93CBBB2B /* Poppins-ExtraLight.ttf */,
				6AF502D4DE4A4EB9BA8EDE1B /* Poppins-ExtraLightItalic.ttf */,
				4DA43A31029E43B99B3DF4E9 /* Poppins-Italic.ttf */,
				F83E36F21E97488495852B48 /* Poppins-Light.ttf */,
				016BAA37ACA44D0F8259E2BA /* Poppins-LightItalic.ttf */,
				7C02417B96C24EDB9EA6AA85 /* Poppins-Medium.ttf */,
				D3F9EBF0CC54461CA40846CF /* Poppins-MediumItalic.ttf */,
				7955ECB7546B407AAA59B124 /* Poppins-Regular.ttf */,
				49DB8C30CC7D4FA08005E1CC /* Poppins-SemiBold.ttf */,
				B8B23E9976524F45A84C86E5 /* Poppins-SemiBoldItalic.ttf */,
				B8F8F6F10C764B588E21EBEE /* Poppins-Thin.ttf */,
				26AF3ACEE2B24E1B9A3EA0A3 /* Poppins-ThinItalic.ttf */,
			);
			name = Resources;
			sourceTree = "<group>";
		};
/* End PBXGroup section */

/* Begin PBXNativeTarget section */
		00E356ED1AD99517003FC87E /* SignifyProjectTests */ = {
			isa = PBXNativeTarget;
			buildConfigurationList = 00E357021AD99517003FC87E /* Build configuration list for PBXNativeTarget "SignifyProjectTests" */;
			buildPhases = (
<<<<<<< HEAD
				CFD917639E343D4F2131161E /* [CP] Check Pods Manifest.lock */,
				00E356EA1AD99517003FC87E /* Sources */,
				00E356EB1AD99517003FC87E /* Frameworks */,
				00E356EC1AD99517003FC87E /* Resources */,
				54C87C75116CC76B2448D8CC /* [CP] Embed Pods Frameworks */,
				98AE64C4D92BAA50F33A6E56 /* [CP] Copy Pods Resources */,
=======
				FFD4B9DEA6C92D0385C570CA /* [CP] Check Pods Manifest.lock */,
				00E356EA1AD99517003FC87E /* Sources */,
				00E356EB1AD99517003FC87E /* Frameworks */,
				00E356EC1AD99517003FC87E /* Resources */,
				0E1D82237BC735B0C39A4D3C /* [CP] Embed Pods Frameworks */,
				A2681BAAB9D8EE784D6B84AE /* [CP] Copy Pods Resources */,
>>>>>>> 048b7c66
			);
			buildRules = (
			);
			dependencies = (
				00E356F51AD99517003FC87E /* PBXTargetDependency */,
			);
			name = SignifyProjectTests;
			productName = SignifyProjectTests;
			productReference = 00E356EE1AD99517003FC87E /* SignifyProjectTests.xctest */;
			productType = "com.apple.product-type.bundle.unit-test";
		};
		13B07F861A680F5B00A75B9A /* SignifyProject */ = {
			isa = PBXNativeTarget;
			buildConfigurationList = 13B07F931A680F5B00A75B9A /* Build configuration list for PBXNativeTarget "SignifyProject" */;
			buildPhases = (
<<<<<<< HEAD
				09E79D8A7F9344D9A622C702 /* [CP] Check Pods Manifest.lock */,
=======
				4366293466B6058B871999BF /* [CP] Check Pods Manifest.lock */,
>>>>>>> 048b7c66
				13B07F871A680F5B00A75B9A /* Sources */,
				13B07F8C1A680F5B00A75B9A /* Frameworks */,
				13B07F8E1A680F5B00A75B9A /* Resources */,
				00DD1BFF1BD5951E006B06BC /* Bundle React Native code and images */,
<<<<<<< HEAD
				F121ECC47D23F64954C65E89 /* [CP] Embed Pods Frameworks */,
				92BE2A68B8F12209541A1016 /* [CP] Copy Pods Resources */,
=======
				BB885B10A9F2453340DF8498 /* [CP] Embed Pods Frameworks */,
				031FEC94E46F0D1D22284887 /* [CP] Copy Pods Resources */,
>>>>>>> 048b7c66
			);
			buildRules = (
			);
			dependencies = (
			);
			name = SignifyProject;
			productName = SignifyProject;
			productReference = 13B07F961A680F5B00A75B9A /* SignifyProject.app */;
			productType = "com.apple.product-type.application";
		};
/* End PBXNativeTarget section */

/* Begin PBXProject section */
		83CBB9F71A601CBA00E9B192 /* Project object */ = {
			isa = PBXProject;
			attributes = {
				LastUpgradeCheck = 1210;
				TargetAttributes = {
					00E356ED1AD99517003FC87E = {
						CreatedOnToolsVersion = 6.2;
						TestTargetID = 13B07F861A680F5B00A75B9A;
					};
					13B07F861A680F5B00A75B9A = {
						LastSwiftMigration = 1120;
					};
				};
			};
			buildConfigurationList = 83CBB9FA1A601CBA00E9B192 /* Build configuration list for PBXProject "SignifyProject" */;
			compatibilityVersion = "Xcode 12.0";
			developmentRegion = en;
			hasScannedForEncodings = 0;
			knownRegions = (
				en,
				Base,
			);
			mainGroup = 83CBB9F61A601CBA00E9B192;
			productRefGroup = 83CBBA001A601CBA00E9B192 /* Products */;
			projectDirPath = "";
			projectRoot = "";
			targets = (
				13B07F861A680F5B00A75B9A /* SignifyProject */,
				00E356ED1AD99517003FC87E /* SignifyProjectTests */,
			);
		};
/* End PBXProject section */

/* Begin PBXResourcesBuildPhase section */
		00E356EC1AD99517003FC87E /* Resources */ = {
			isa = PBXResourcesBuildPhase;
			buildActionMask = 2147483647;
			files = (
			);
			runOnlyForDeploymentPostprocessing = 0;
		};
		13B07F8E1A680F5B00A75B9A /* Resources */ = {
			isa = PBXResourcesBuildPhase;
			buildActionMask = 2147483647;
			files = (
				81AB9BB82411601600AC10FF /* LaunchScreen.storyboard in Resources */,
				13B07FBF1A68108700A75B9A /* Images.xcassets in Resources */,
				BDB32E70D25A0A0C45D52CB0 /* PrivacyInfo.xcprivacy in Resources */,
				BCEB46C4A3F64EAFB657FC0C /* PassionOne-Black.ttf in Resources */,
				08902FF9BAEB4578ACC9800D /* PassionOne-Bold.ttf in Resources */,
				9C80FA3FD8114FDAA3E669F2 /* PassionOne-Regular.ttf in Resources */,
				B8A1BACAA0094D0EAE4FD96E /* Poppins-Black.ttf in Resources */,
				14CA052255B24B0D8A05A14D /* Poppins-BlackItalic.ttf in Resources */,
				BBFA330AC62747D6A8C4C5FB /* Poppins-Bold.ttf in Resources */,
				DAC28C19C6524BBFA55117A9 /* Poppins-BoldItalic.ttf in Resources */,
				FDEA7232FC83447ABE5638A4 /* Poppins-ExtraBold.ttf in Resources */,
				C285E5BC22594340BEF23DCC /* Poppins-ExtraBoldItalic.ttf in Resources */,
				19672769E2A54BF18077D933 /* Poppins-ExtraLight.ttf in Resources */,
				31EB887260D745A0A0A16D0F /* Poppins-ExtraLightItalic.ttf in Resources */,
				72BFF62D0B7D4DA89E3C02A6 /* Poppins-Italic.ttf in Resources */,
				29D6E6A5EB2647EB858FD722 /* Poppins-Light.ttf in Resources */,
				C6A3B7FCB8C5472DB783CF69 /* Poppins-LightItalic.ttf in Resources */,
				D7A3BC77947B42DAB47FF947 /* Poppins-Medium.ttf in Resources */,
				8B07A8E827DF4639A9421E9B /* Poppins-MediumItalic.ttf in Resources */,
				0935667744A44F41A905F29B /* Poppins-Regular.ttf in Resources */,
				49A83B682902466CBF0FA333 /* Poppins-SemiBold.ttf in Resources */,
				33D5F590AF964924AFF940EB /* Poppins-SemiBoldItalic.ttf in Resources */,
				291887B435DA4175A7E7C69E /* Poppins-Thin.ttf in Resources */,
				FC73E11EA63B4B35A235E953 /* Poppins-ThinItalic.ttf in Resources */,
			);
			runOnlyForDeploymentPostprocessing = 0;
		};
/* End PBXResourcesBuildPhase section */

/* Begin PBXShellScriptBuildPhase section */
		00DD1BFF1BD5951E006B06BC /* Bundle React Native code and images */ = {
			isa = PBXShellScriptBuildPhase;
			buildActionMask = 2147483647;
			files = (
			);
			inputPaths = (
				"$(SRCROOT)/.xcode.env.local",
				"$(SRCROOT)/.xcode.env",
			);
			name = "Bundle React Native code and images";
			outputPaths = (
			);
			runOnlyForDeploymentPostprocessing = 0;
			shellPath = /bin/sh;
			shellScript = "set -e\n\nWITH_ENVIRONMENT=\"$REACT_NATIVE_PATH/scripts/xcode/with-environment.sh\"\nREACT_NATIVE_XCODE=\"$REACT_NATIVE_PATH/scripts/react-native-xcode.sh\"\n\n/bin/sh -c \"$WITH_ENVIRONMENT $REACT_NATIVE_XCODE\"\n";
		};
<<<<<<< HEAD
		09E79D8A7F9344D9A622C702 /* [CP] Check Pods Manifest.lock */ = {
=======
		031FEC94E46F0D1D22284887 /* [CP] Copy Pods Resources */ = {
>>>>>>> 048b7c66
			isa = PBXShellScriptBuildPhase;
			buildActionMask = 2147483647;
			files = (
			);
			inputFileListPaths = (
<<<<<<< HEAD
			);
			inputPaths = (
				"${PODS_PODFILE_DIR_PATH}/Podfile.lock",
				"${PODS_ROOT}/Manifest.lock",
			);
			name = "[CP] Check Pods Manifest.lock";
			outputFileListPaths = (
			);
			outputPaths = (
				"$(DERIVED_FILE_DIR)/Pods-SignifyProject-checkManifestLockResult.txt",
			);
			runOnlyForDeploymentPostprocessing = 0;
			shellPath = /bin/sh;
			shellScript = "diff \"${PODS_PODFILE_DIR_PATH}/Podfile.lock\" \"${PODS_ROOT}/Manifest.lock\" > /dev/null\nif [ $? != 0 ] ; then\n    # print error to STDERR\n    echo \"error: The sandbox is not in sync with the Podfile.lock. Run 'pod install' or update your CocoaPods installation.\" >&2\n    exit 1\nfi\n# This output is used by Xcode 'outputs' to avoid re-running this script phase.\necho \"SUCCESS\" > \"${SCRIPT_OUTPUT_FILE_0}\"\n";
			showEnvVarsInLog = 0;
		};
		54C87C75116CC76B2448D8CC /* [CP] Embed Pods Frameworks */ = {
=======
				"${PODS_ROOT}/Target Support Files/Pods-SignifyProject/Pods-SignifyProject-resources-${CONFIGURATION}-input-files.xcfilelist",
			);
			name = "[CP] Copy Pods Resources";
			outputFileListPaths = (
				"${PODS_ROOT}/Target Support Files/Pods-SignifyProject/Pods-SignifyProject-resources-${CONFIGURATION}-output-files.xcfilelist",
			);
			runOnlyForDeploymentPostprocessing = 0;
			shellPath = /bin/sh;
			shellScript = "\"${PODS_ROOT}/Target Support Files/Pods-SignifyProject/Pods-SignifyProject-resources.sh\"\n";
			showEnvVarsInLog = 0;
		};
		0E1D82237BC735B0C39A4D3C /* [CP] Embed Pods Frameworks */ = {
>>>>>>> 048b7c66
			isa = PBXShellScriptBuildPhase;
			buildActionMask = 2147483647;
			files = (
			);
			inputFileListPaths = (
				"${PODS_ROOT}/Target Support Files/Pods-SignifyProject-SignifyProjectTests/Pods-SignifyProject-SignifyProjectTests-frameworks-${CONFIGURATION}-input-files.xcfilelist",
			);
			name = "[CP] Embed Pods Frameworks";
			outputFileListPaths = (
				"${PODS_ROOT}/Target Support Files/Pods-SignifyProject-SignifyProjectTests/Pods-SignifyProject-SignifyProjectTests-frameworks-${CONFIGURATION}-output-files.xcfilelist",
			);
			runOnlyForDeploymentPostprocessing = 0;
			shellPath = /bin/sh;
			shellScript = "\"${PODS_ROOT}/Target Support Files/Pods-SignifyProject-SignifyProjectTests/Pods-SignifyProject-SignifyProjectTests-frameworks.sh\"\n";
			showEnvVarsInLog = 0;
		};
<<<<<<< HEAD
		92BE2A68B8F12209541A1016 /* [CP] Copy Pods Resources */ = {
=======
		4366293466B6058B871999BF /* [CP] Check Pods Manifest.lock */ = {
>>>>>>> 048b7c66
			isa = PBXShellScriptBuildPhase;
			buildActionMask = 2147483647;
			files = (
			);
			inputFileListPaths = (
				"${PODS_ROOT}/Target Support Files/Pods-SignifyProject/Pods-SignifyProject-resources-${CONFIGURATION}-input-files.xcfilelist",
			);
			name = "[CP] Copy Pods Resources";
			outputFileListPaths = (
				"${PODS_ROOT}/Target Support Files/Pods-SignifyProject/Pods-SignifyProject-resources-${CONFIGURATION}-output-files.xcfilelist",
			);
			runOnlyForDeploymentPostprocessing = 0;
			shellPath = /bin/sh;
			shellScript = "\"${PODS_ROOT}/Target Support Files/Pods-SignifyProject/Pods-SignifyProject-resources.sh\"\n";
			showEnvVarsInLog = 0;
		};
<<<<<<< HEAD
		98AE64C4D92BAA50F33A6E56 /* [CP] Copy Pods Resources */ = {
=======
		A2681BAAB9D8EE784D6B84AE /* [CP] Copy Pods Resources */ = {
>>>>>>> 048b7c66
			isa = PBXShellScriptBuildPhase;
			buildActionMask = 2147483647;
			files = (
			);
			inputFileListPaths = (
				"${PODS_ROOT}/Target Support Files/Pods-SignifyProject-SignifyProjectTests/Pods-SignifyProject-SignifyProjectTests-resources-${CONFIGURATION}-input-files.xcfilelist",
			);
			name = "[CP] Copy Pods Resources";
			outputFileListPaths = (
				"${PODS_ROOT}/Target Support Files/Pods-SignifyProject-SignifyProjectTests/Pods-SignifyProject-SignifyProjectTests-resources-${CONFIGURATION}-output-files.xcfilelist",
			);
			runOnlyForDeploymentPostprocessing = 0;
			shellPath = /bin/sh;
			shellScript = "\"${PODS_ROOT}/Target Support Files/Pods-SignifyProject-SignifyProjectTests/Pods-SignifyProject-SignifyProjectTests-resources.sh\"\n";
			showEnvVarsInLog = 0;
		};
<<<<<<< HEAD
		CFD917639E343D4F2131161E /* [CP] Check Pods Manifest.lock */ = {
=======
		BB885B10A9F2453340DF8498 /* [CP] Embed Pods Frameworks */ = {
>>>>>>> 048b7c66
			isa = PBXShellScriptBuildPhase;
			buildActionMask = 2147483647;
			files = (
			);
			inputFileListPaths = (
<<<<<<< HEAD
			);
			inputPaths = (
				"${PODS_PODFILE_DIR_PATH}/Podfile.lock",
				"${PODS_ROOT}/Manifest.lock",
			);
			name = "[CP] Check Pods Manifest.lock";
			outputFileListPaths = (
			);
			outputPaths = (
				"$(DERIVED_FILE_DIR)/Pods-SignifyProject-SignifyProjectTests-checkManifestLockResult.txt",
			);
			runOnlyForDeploymentPostprocessing = 0;
			shellPath = /bin/sh;
			shellScript = "diff \"${PODS_PODFILE_DIR_PATH}/Podfile.lock\" \"${PODS_ROOT}/Manifest.lock\" > /dev/null\nif [ $? != 0 ] ; then\n    # print error to STDERR\n    echo \"error: The sandbox is not in sync with the Podfile.lock. Run 'pod install' or update your CocoaPods installation.\" >&2\n    exit 1\nfi\n# This output is used by Xcode 'outputs' to avoid re-running this script phase.\necho \"SUCCESS\" > \"${SCRIPT_OUTPUT_FILE_0}\"\n";
			showEnvVarsInLog = 0;
		};
		F121ECC47D23F64954C65E89 /* [CP] Embed Pods Frameworks */ = {
=======
				"${PODS_ROOT}/Target Support Files/Pods-SignifyProject/Pods-SignifyProject-frameworks-${CONFIGURATION}-input-files.xcfilelist",
			);
			name = "[CP] Embed Pods Frameworks";
			outputFileListPaths = (
				"${PODS_ROOT}/Target Support Files/Pods-SignifyProject/Pods-SignifyProject-frameworks-${CONFIGURATION}-output-files.xcfilelist",
			);
			runOnlyForDeploymentPostprocessing = 0;
			shellPath = /bin/sh;
			shellScript = "\"${PODS_ROOT}/Target Support Files/Pods-SignifyProject/Pods-SignifyProject-frameworks.sh\"\n";
			showEnvVarsInLog = 0;
		};
		FFD4B9DEA6C92D0385C570CA /* [CP] Check Pods Manifest.lock */ = {
>>>>>>> 048b7c66
			isa = PBXShellScriptBuildPhase;
			buildActionMask = 2147483647;
			files = (
			);
			inputFileListPaths = (
<<<<<<< HEAD
				"${PODS_ROOT}/Target Support Files/Pods-SignifyProject/Pods-SignifyProject-frameworks-${CONFIGURATION}-input-files.xcfilelist",
			);
			name = "[CP] Embed Pods Frameworks";
			outputFileListPaths = (
				"${PODS_ROOT}/Target Support Files/Pods-SignifyProject/Pods-SignifyProject-frameworks-${CONFIGURATION}-output-files.xcfilelist",
			);
			runOnlyForDeploymentPostprocessing = 0;
			shellPath = /bin/sh;
			shellScript = "\"${PODS_ROOT}/Target Support Files/Pods-SignifyProject/Pods-SignifyProject-frameworks.sh\"\n";
=======
			);
			inputPaths = (
				"${PODS_PODFILE_DIR_PATH}/Podfile.lock",
				"${PODS_ROOT}/Manifest.lock",
			);
			name = "[CP] Check Pods Manifest.lock";
			outputFileListPaths = (
			);
			outputPaths = (
				"$(DERIVED_FILE_DIR)/Pods-SignifyProject-SignifyProjectTests-checkManifestLockResult.txt",
			);
			runOnlyForDeploymentPostprocessing = 0;
			shellPath = /bin/sh;
			shellScript = "diff \"${PODS_PODFILE_DIR_PATH}/Podfile.lock\" \"${PODS_ROOT}/Manifest.lock\" > /dev/null\nif [ $? != 0 ] ; then\n    # print error to STDERR\n    echo \"error: The sandbox is not in sync with the Podfile.lock. Run 'pod install' or update your CocoaPods installation.\" >&2\n    exit 1\nfi\n# This output is used by Xcode 'outputs' to avoid re-running this script phase.\necho \"SUCCESS\" > \"${SCRIPT_OUTPUT_FILE_0}\"\n";
>>>>>>> 048b7c66
			showEnvVarsInLog = 0;
		};
/* End PBXShellScriptBuildPhase section */

/* Begin PBXSourcesBuildPhase section */
		00E356EA1AD99517003FC87E /* Sources */ = {
			isa = PBXSourcesBuildPhase;
			buildActionMask = 2147483647;
			files = (
				00E356F31AD99517003FC87E /* SignifyProjectTests.m in Sources */,
			);
			runOnlyForDeploymentPostprocessing = 0;
		};
		13B07F871A680F5B00A75B9A /* Sources */ = {
			isa = PBXSourcesBuildPhase;
			buildActionMask = 2147483647;
			files = (
				13B07FBC1A68108700A75B9A /* AppDelegate.mm in Sources */,
				13B07FC11A68108700A75B9A /* main.m in Sources */,
			);
			runOnlyForDeploymentPostprocessing = 0;
		};
/* End PBXSourcesBuildPhase section */

/* Begin PBXTargetDependency section */
		00E356F51AD99517003FC87E /* PBXTargetDependency */ = {
			isa = PBXTargetDependency;
			target = 13B07F861A680F5B00A75B9A /* SignifyProject */;
			targetProxy = 00E356F41AD99517003FC87E /* PBXContainerItemProxy */;
		};
/* End PBXTargetDependency section */

/* Begin XCBuildConfiguration section */
		00E356F61AD99517003FC87E /* Debug */ = {
			isa = XCBuildConfiguration;
<<<<<<< HEAD
			baseConfigurationReference = BD09B1DAAE4AB138DEAF20AD /* Pods-SignifyProject-SignifyProjectTests.debug.xcconfig */;
=======
			baseConfigurationReference = AA99756CEB0065C2D1138297 /* Pods-SignifyProject-SignifyProjectTests.debug.xcconfig */;
>>>>>>> 048b7c66
			buildSettings = {
				BUNDLE_LOADER = "$(TEST_HOST)";
				GCC_PREPROCESSOR_DEFINITIONS = (
					"DEBUG=1",
					"$(inherited)",
				);
				INFOPLIST_FILE = SignifyProjectTests/Info.plist;
				IPHONEOS_DEPLOYMENT_TARGET = 15.1;
				LD_RUNPATH_SEARCH_PATHS = (
					"$(inherited)",
					"@executable_path/Frameworks",
					"@loader_path/Frameworks",
				);
				OTHER_LDFLAGS = (
					"-ObjC",
					"-lc++",
					"$(inherited)",
				);
				PRODUCT_BUNDLE_IDENTIFIER = "org.reactjs.native.example.$(PRODUCT_NAME:rfc1034identifier)";
				PRODUCT_NAME = "$(TARGET_NAME)";
				TEST_HOST = "$(BUILT_PRODUCTS_DIR)/SignifyProject.app/SignifyProject";
			};
			name = Debug;
		};
		00E356F71AD99517003FC87E /* Release */ = {
			isa = XCBuildConfiguration;
<<<<<<< HEAD
			baseConfigurationReference = 1E3E2C541B80198BE18F569E /* Pods-SignifyProject-SignifyProjectTests.release.xcconfig */;
=======
			baseConfigurationReference = 6EEF73212C9EBE292EB17F79 /* Pods-SignifyProject-SignifyProjectTests.release.xcconfig */;
>>>>>>> 048b7c66
			buildSettings = {
				BUNDLE_LOADER = "$(TEST_HOST)";
				COPY_PHASE_STRIP = NO;
				INFOPLIST_FILE = SignifyProjectTests/Info.plist;
				IPHONEOS_DEPLOYMENT_TARGET = 15.1;
				LD_RUNPATH_SEARCH_PATHS = (
					"$(inherited)",
					"@executable_path/Frameworks",
					"@loader_path/Frameworks",
				);
				OTHER_LDFLAGS = (
					"-ObjC",
					"-lc++",
					"$(inherited)",
				);
				PRODUCT_BUNDLE_IDENTIFIER = "org.reactjs.native.example.$(PRODUCT_NAME:rfc1034identifier)";
				PRODUCT_NAME = "$(TARGET_NAME)";
				TEST_HOST = "$(BUILT_PRODUCTS_DIR)/SignifyProject.app/SignifyProject";
			};
			name = Release;
		};
		13B07F941A680F5B00A75B9A /* Debug */ = {
			isa = XCBuildConfiguration;
<<<<<<< HEAD
			baseConfigurationReference = D611E8F8BA80BD24D707406B /* Pods-SignifyProject.debug.xcconfig */;
=======
			baseConfigurationReference = 3739BE0078F7AED6093DD257 /* Pods-SignifyProject.debug.xcconfig */;
>>>>>>> 048b7c66
			buildSettings = {
				ASSETCATALOG_COMPILER_APPICON_NAME = AppIcon;
				CLANG_ENABLE_MODULES = YES;
				CURRENT_PROJECT_VERSION = 1;
<<<<<<< HEAD
				DEVELOPMENT_TEAM = V485H87WF4;
=======
				DEVELOPMENT_TEAM = 2TGC2BT883;
>>>>>>> 048b7c66
				ENABLE_BITCODE = NO;
				INFOPLIST_FILE = SignifyProject/Info.plist;
				IPHONEOS_DEPLOYMENT_TARGET = 15.1;
				LD_RUNPATH_SEARCH_PATHS = (
					"$(inherited)",
					"@executable_path/Frameworks",
				);
				MARKETING_VERSION = 1.0;
				OTHER_LDFLAGS = (
					"$(inherited)",
					"-ObjC",
					"-lc++",
				);
				PRODUCT_BUNDLE_IDENTIFIER = com.deniz;
				PRODUCT_NAME = SignifyProject;
				SWIFT_OPTIMIZATION_LEVEL = "-Onone";
				SWIFT_VERSION = 5.0;
				VERSIONING_SYSTEM = "apple-generic";
			};
			name = Debug;
		};
		13B07F951A680F5B00A75B9A /* Release */ = {
			isa = XCBuildConfiguration;
<<<<<<< HEAD
			baseConfigurationReference = 8DB4AF66F4A4FE257B685015 /* Pods-SignifyProject.release.xcconfig */;
=======
			baseConfigurationReference = 66497CA2DCED04B3237DD310 /* Pods-SignifyProject.release.xcconfig */;
>>>>>>> 048b7c66
			buildSettings = {
				ASSETCATALOG_COMPILER_APPICON_NAME = AppIcon;
				CLANG_ENABLE_MODULES = YES;
				CURRENT_PROJECT_VERSION = 1;
<<<<<<< HEAD
				DEVELOPMENT_TEAM = V485H87WF4;
=======
				DEVELOPMENT_TEAM = 2TGC2BT883;
>>>>>>> 048b7c66
				INFOPLIST_FILE = SignifyProject/Info.plist;
				IPHONEOS_DEPLOYMENT_TARGET = 15.1;
				LD_RUNPATH_SEARCH_PATHS = (
					"$(inherited)",
					"@executable_path/Frameworks",
				);
				MARKETING_VERSION = 1.0;
				OTHER_LDFLAGS = (
					"$(inherited)",
					"-ObjC",
					"-lc++",
				);
				PRODUCT_BUNDLE_IDENTIFIER = com.deniz;
				PRODUCT_NAME = SignifyProject;
				SWIFT_VERSION = 5.0;
				VERSIONING_SYSTEM = "apple-generic";
			};
			name = Release;
		};
		83CBBA201A601CBA00E9B192 /* Debug */ = {
			isa = XCBuildConfiguration;
			buildSettings = {
				ALWAYS_SEARCH_USER_PATHS = NO;
				CLANG_ANALYZER_LOCALIZABILITY_NONLOCALIZED = YES;
				CLANG_CXX_LANGUAGE_STANDARD = "c++20";
				CLANG_CXX_LIBRARY = "libc++";
				CLANG_ENABLE_MODULES = YES;
				CLANG_ENABLE_OBJC_ARC = YES;
				CLANG_WARN_BLOCK_CAPTURE_AUTORELEASING = YES;
				CLANG_WARN_BOOL_CONVERSION = YES;
				CLANG_WARN_COMMA = YES;
				CLANG_WARN_CONSTANT_CONVERSION = YES;
				CLANG_WARN_DEPRECATED_OBJC_IMPLEMENTATIONS = YES;
				CLANG_WARN_DIRECT_OBJC_ISA_USAGE = YES_ERROR;
				CLANG_WARN_EMPTY_BODY = YES;
				CLANG_WARN_ENUM_CONVERSION = YES;
				CLANG_WARN_INFINITE_RECURSION = YES;
				CLANG_WARN_INT_CONVERSION = YES;
				CLANG_WARN_NON_LITERAL_NULL_CONVERSION = YES;
				CLANG_WARN_OBJC_IMPLICIT_RETAIN_SELF = YES;
				CLANG_WARN_OBJC_LITERAL_CONVERSION = YES;
				CLANG_WARN_OBJC_ROOT_CLASS = YES_ERROR;
				CLANG_WARN_QUOTED_INCLUDE_IN_FRAMEWORK_HEADER = YES;
				CLANG_WARN_RANGE_LOOP_ANALYSIS = YES;
				CLANG_WARN_STRICT_PROTOTYPES = YES;
				CLANG_WARN_SUSPICIOUS_MOVE = YES;
				CLANG_WARN_UNREACHABLE_CODE = YES;
				CLANG_WARN__DUPLICATE_METHOD_MATCH = YES;
				"CODE_SIGN_IDENTITY[sdk=iphoneos*]" = "iPhone Developer";
				COPY_PHASE_STRIP = NO;
				ENABLE_STRICT_OBJC_MSGSEND = YES;
				ENABLE_TESTABILITY = YES;
				"EXCLUDED_ARCHS[sdk=iphonesimulator*]" = "";
				GCC_C_LANGUAGE_STANDARD = gnu99;
				GCC_DYNAMIC_NO_PIC = NO;
				GCC_NO_COMMON_BLOCKS = YES;
				GCC_OPTIMIZATION_LEVEL = 0;
				GCC_PREPROCESSOR_DEFINITIONS = (
					"DEBUG=1",
					"$(inherited)",
				);
				GCC_SYMBOLS_PRIVATE_EXTERN = NO;
				GCC_WARN_64_TO_32_BIT_CONVERSION = YES;
				GCC_WARN_ABOUT_RETURN_TYPE = YES_ERROR;
				GCC_WARN_UNDECLARED_SELECTOR = YES;
				GCC_WARN_UNINITIALIZED_AUTOS = YES_AGGRESSIVE;
				GCC_WARN_UNUSED_FUNCTION = YES;
				GCC_WARN_UNUSED_VARIABLE = YES;
				IPHONEOS_DEPLOYMENT_TARGET = 15.1;
				LD_RUNPATH_SEARCH_PATHS = (
					/usr/lib/swift,
					"$(inherited)",
				);
				LIBRARY_SEARCH_PATHS = (
					"\"$(SDKROOT)/usr/lib/swift\"",
					"\"$(TOOLCHAIN_DIR)/usr/lib/swift/$(PLATFORM_NAME)\"",
					"\"$(inherited)\"",
				);
				MTL_ENABLE_DEBUG_INFO = YES;
				ONLY_ACTIVE_ARCH = YES;
				OTHER_CPLUSPLUSFLAGS = (
					"$(OTHER_CFLAGS)",
					"-DFOLLY_NO_CONFIG",
					"-DFOLLY_MOBILE=1",
					"-DFOLLY_USE_LIBCPP=1",
					"-DFOLLY_CFG_NO_COROUTINES=1",
					"-DFOLLY_HAVE_CLOCK_GETTIME=1",
				);
				OTHER_LDFLAGS = (
					"$(inherited)",
					" ",
				);
				REACT_NATIVE_PATH = "${PODS_ROOT}/../../node_modules/react-native";
				SDKROOT = iphoneos;
				SWIFT_ACTIVE_COMPILATION_CONDITIONS = "$(inherited) DEBUG";
				USE_HERMES = true;
			};
			name = Debug;
		};
		83CBBA211A601CBA00E9B192 /* Release */ = {
			isa = XCBuildConfiguration;
			buildSettings = {
				ALWAYS_SEARCH_USER_PATHS = NO;
				CLANG_ANALYZER_LOCALIZABILITY_NONLOCALIZED = YES;
				CLANG_CXX_LANGUAGE_STANDARD = "c++20";
				CLANG_CXX_LIBRARY = "libc++";
				CLANG_ENABLE_MODULES = YES;
				CLANG_ENABLE_OBJC_ARC = YES;
				CLANG_WARN_BLOCK_CAPTURE_AUTORELEASING = YES;
				CLANG_WARN_BOOL_CONVERSION = YES;
				CLANG_WARN_COMMA = YES;
				CLANG_WARN_CONSTANT_CONVERSION = YES;
				CLANG_WARN_DEPRECATED_OBJC_IMPLEMENTATIONS = YES;
				CLANG_WARN_DIRECT_OBJC_ISA_USAGE = YES_ERROR;
				CLANG_WARN_EMPTY_BODY = YES;
				CLANG_WARN_ENUM_CONVERSION = YES;
				CLANG_WARN_INFINITE_RECURSION = YES;
				CLANG_WARN_INT_CONVERSION = YES;
				CLANG_WARN_NON_LITERAL_NULL_CONVERSION = YES;
				CLANG_WARN_OBJC_IMPLICIT_RETAIN_SELF = YES;
				CLANG_WARN_OBJC_LITERAL_CONVERSION = YES;
				CLANG_WARN_OBJC_ROOT_CLASS = YES_ERROR;
				CLANG_WARN_QUOTED_INCLUDE_IN_FRAMEWORK_HEADER = YES;
				CLANG_WARN_RANGE_LOOP_ANALYSIS = YES;
				CLANG_WARN_STRICT_PROTOTYPES = YES;
				CLANG_WARN_SUSPICIOUS_MOVE = YES;
				CLANG_WARN_UNREACHABLE_CODE = YES;
				CLANG_WARN__DUPLICATE_METHOD_MATCH = YES;
				"CODE_SIGN_IDENTITY[sdk=iphoneos*]" = "iPhone Developer";
				COPY_PHASE_STRIP = YES;
				ENABLE_NS_ASSERTIONS = NO;
				ENABLE_STRICT_OBJC_MSGSEND = YES;
				"EXCLUDED_ARCHS[sdk=iphonesimulator*]" = "";
				GCC_C_LANGUAGE_STANDARD = gnu99;
				GCC_NO_COMMON_BLOCKS = YES;
				GCC_WARN_64_TO_32_BIT_CONVERSION = YES;
				GCC_WARN_ABOUT_RETURN_TYPE = YES_ERROR;
				GCC_WARN_UNDECLARED_SELECTOR = YES;
				GCC_WARN_UNINITIALIZED_AUTOS = YES_AGGRESSIVE;
				GCC_WARN_UNUSED_FUNCTION = YES;
				GCC_WARN_UNUSED_VARIABLE = YES;
				IPHONEOS_DEPLOYMENT_TARGET = 15.1;
				LD_RUNPATH_SEARCH_PATHS = (
					/usr/lib/swift,
					"$(inherited)",
				);
				LIBRARY_SEARCH_PATHS = (
					"\"$(SDKROOT)/usr/lib/swift\"",
					"\"$(TOOLCHAIN_DIR)/usr/lib/swift/$(PLATFORM_NAME)\"",
					"\"$(inherited)\"",
				);
				MTL_ENABLE_DEBUG_INFO = NO;
				OTHER_CPLUSPLUSFLAGS = (
					"$(OTHER_CFLAGS)",
					"-DFOLLY_NO_CONFIG",
					"-DFOLLY_MOBILE=1",
					"-DFOLLY_USE_LIBCPP=1",
					"-DFOLLY_CFG_NO_COROUTINES=1",
					"-DFOLLY_HAVE_CLOCK_GETTIME=1",
				);
				OTHER_LDFLAGS = (
					"$(inherited)",
					" ",
				);
				REACT_NATIVE_PATH = "${PODS_ROOT}/../../node_modules/react-native";
				SDKROOT = iphoneos;
				USE_HERMES = true;
				VALIDATE_PRODUCT = YES;
			};
			name = Release;
		};
/* End XCBuildConfiguration section */

/* Begin XCConfigurationList section */
		00E357021AD99517003FC87E /* Build configuration list for PBXNativeTarget "SignifyProjectTests" */ = {
			isa = XCConfigurationList;
			buildConfigurations = (
				00E356F61AD99517003FC87E /* Debug */,
				00E356F71AD99517003FC87E /* Release */,
			);
			defaultConfigurationIsVisible = 0;
			defaultConfigurationName = Release;
		};
		13B07F931A680F5B00A75B9A /* Build configuration list for PBXNativeTarget "SignifyProject" */ = {
			isa = XCConfigurationList;
			buildConfigurations = (
				13B07F941A680F5B00A75B9A /* Debug */,
				13B07F951A680F5B00A75B9A /* Release */,
			);
			defaultConfigurationIsVisible = 0;
			defaultConfigurationName = Release;
		};
		83CBB9FA1A601CBA00E9B192 /* Build configuration list for PBXProject "SignifyProject" */ = {
			isa = XCConfigurationList;
			buildConfigurations = (
				83CBBA201A601CBA00E9B192 /* Debug */,
				83CBBA211A601CBA00E9B192 /* Release */,
			);
			defaultConfigurationIsVisible = 0;
			defaultConfigurationName = Release;
		};
/* End XCConfigurationList section */
	};
	rootObject = 83CBB9F71A601CBA00E9B192 /* Project object */;
}<|MERGE_RESOLUTION|>--- conflicted
+++ resolved
@@ -64,15 +64,6 @@
 		13B07FB71A68108700A75B9A /* main.m */ = {isa = PBXFileReference; fileEncoding = 4; lastKnownFileType = sourcecode.c.objc; name = main.m; path = SignifyProject/main.m; sourceTree = "<group>"; };
 		13B07FB81A68108700A75B9A /* PrivacyInfo.xcprivacy */ = {isa = PBXFileReference; fileEncoding = 4; lastKnownFileType = text.plist.xml; name = PrivacyInfo.xcprivacy; path = SignifyProject/PrivacyInfo.xcprivacy; sourceTree = "<group>"; };
 		1D0AF65C413C4CB686F1DD16 /* Poppins-Black.ttf */ = {isa = PBXFileReference; explicitFileType = undefined; fileEncoding = 9; includeInIndex = 0; lastKnownFileType = unknown; name = "Poppins-Black.ttf"; path = "../front-end-layer/assets/fonts/Poppins-Black.ttf"; sourceTree = "<group>"; };
-<<<<<<< HEAD
-		1E3E2C541B80198BE18F569E /* Pods-SignifyProject-SignifyProjectTests.release.xcconfig */ = {isa = PBXFileReference; includeInIndex = 1; lastKnownFileType = text.xcconfig; name = "Pods-SignifyProject-SignifyProjectTests.release.xcconfig"; path = "Target Support Files/Pods-SignifyProject-SignifyProjectTests/Pods-SignifyProject-SignifyProjectTests.release.xcconfig"; sourceTree = "<group>"; };
-		26AF3ACEE2B24E1B9A3EA0A3 /* Poppins-ThinItalic.ttf */ = {isa = PBXFileReference; explicitFileType = undefined; fileEncoding = 9; includeInIndex = 0; lastKnownFileType = unknown; name = "Poppins-ThinItalic.ttf"; path = "../front-end-layer/assets/fonts/Poppins-ThinItalic.ttf"; sourceTree = "<group>"; };
-		2B53D28392A447C4B48F5811 /* PassionOne-Regular.ttf */ = {isa = PBXFileReference; explicitFileType = undefined; fileEncoding = 9; includeInIndex = 0; lastKnownFileType = unknown; name = "PassionOne-Regular.ttf"; path = "../front-end-layer/assets/fonts/PassionOne-Regular.ttf"; sourceTree = "<group>"; };
-		49DB8C30CC7D4FA08005E1CC /* Poppins-SemiBold.ttf */ = {isa = PBXFileReference; explicitFileType = undefined; fileEncoding = 9; includeInIndex = 0; lastKnownFileType = unknown; name = "Poppins-SemiBold.ttf"; path = "../front-end-layer/assets/fonts/Poppins-SemiBold.ttf"; sourceTree = "<group>"; };
-		4DA43A31029E43B99B3DF4E9 /* Poppins-Italic.ttf */ = {isa = PBXFileReference; explicitFileType = undefined; fileEncoding = 9; includeInIndex = 0; lastKnownFileType = unknown; name = "Poppins-Italic.ttf"; path = "../front-end-layer/assets/fonts/Poppins-Italic.ttf"; sourceTree = "<group>"; };
-		670D954E19D84D13AA71A6B7 /* PassionOne-Black.ttf */ = {isa = PBXFileReference; explicitFileType = undefined; fileEncoding = 9; includeInIndex = 0; lastKnownFileType = unknown; name = "PassionOne-Black.ttf"; path = "../front-end-layer/assets/fonts/PassionOne-Black.ttf"; sourceTree = "<group>"; };
-		6AF502D4DE4A4EB9BA8EDE1B /* Poppins-ExtraLightItalic.ttf */ = {isa = PBXFileReference; explicitFileType = undefined; fileEncoding = 9; includeInIndex = 0; lastKnownFileType = unknown; name = "Poppins-ExtraLightItalic.ttf"; path = "../front-end-layer/assets/fonts/Poppins-ExtraLightItalic.ttf"; sourceTree = "<group>"; };
-=======
 		26AF3ACEE2B24E1B9A3EA0A3 /* Poppins-ThinItalic.ttf */ = {isa = PBXFileReference; explicitFileType = undefined; fileEncoding = 9; includeInIndex = 0; lastKnownFileType = unknown; name = "Poppins-ThinItalic.ttf"; path = "../front-end-layer/assets/fonts/Poppins-ThinItalic.ttf"; sourceTree = "<group>"; };
 		2B53D28392A447C4B48F5811 /* PassionOne-Regular.ttf */ = {isa = PBXFileReference; explicitFileType = undefined; fileEncoding = 9; includeInIndex = 0; lastKnownFileType = unknown; name = "PassionOne-Regular.ttf"; path = "../front-end-layer/assets/fonts/PassionOne-Regular.ttf"; sourceTree = "<group>"; };
 		3739BE0078F7AED6093DD257 /* Pods-SignifyProject.debug.xcconfig */ = {isa = PBXFileReference; includeInIndex = 1; lastKnownFileType = text.xcconfig; name = "Pods-SignifyProject.debug.xcconfig"; path = "Target Support Files/Pods-SignifyProject/Pods-SignifyProject.debug.xcconfig"; sourceTree = "<group>"; };
@@ -83,12 +74,10 @@
 		670D954E19D84D13AA71A6B7 /* PassionOne-Black.ttf */ = {isa = PBXFileReference; explicitFileType = undefined; fileEncoding = 9; includeInIndex = 0; lastKnownFileType = unknown; name = "PassionOne-Black.ttf"; path = "../front-end-layer/assets/fonts/PassionOne-Black.ttf"; sourceTree = "<group>"; };
 		6AF502D4DE4A4EB9BA8EDE1B /* Poppins-ExtraLightItalic.ttf */ = {isa = PBXFileReference; explicitFileType = undefined; fileEncoding = 9; includeInIndex = 0; lastKnownFileType = unknown; name = "Poppins-ExtraLightItalic.ttf"; path = "../front-end-layer/assets/fonts/Poppins-ExtraLightItalic.ttf"; sourceTree = "<group>"; };
 		6EEF73212C9EBE292EB17F79 /* Pods-SignifyProject-SignifyProjectTests.release.xcconfig */ = {isa = PBXFileReference; includeInIndex = 1; lastKnownFileType = text.xcconfig; name = "Pods-SignifyProject-SignifyProjectTests.release.xcconfig"; path = "Target Support Files/Pods-SignifyProject-SignifyProjectTests/Pods-SignifyProject-SignifyProjectTests.release.xcconfig"; sourceTree = "<group>"; };
->>>>>>> 048b7c66
 		706E0DAE46634BA493914C7C /* PassionOne-Bold.ttf */ = {isa = PBXFileReference; explicitFileType = undefined; fileEncoding = 9; includeInIndex = 0; lastKnownFileType = unknown; name = "PassionOne-Bold.ttf"; path = "../front-end-layer/assets/fonts/PassionOne-Bold.ttf"; sourceTree = "<group>"; };
 		7955ECB7546B407AAA59B124 /* Poppins-Regular.ttf */ = {isa = PBXFileReference; explicitFileType = undefined; fileEncoding = 9; includeInIndex = 0; lastKnownFileType = unknown; name = "Poppins-Regular.ttf"; path = "../front-end-layer/assets/fonts/Poppins-Regular.ttf"; sourceTree = "<group>"; };
 		7C02417B96C24EDB9EA6AA85 /* Poppins-Medium.ttf */ = {isa = PBXFileReference; explicitFileType = undefined; fileEncoding = 9; includeInIndex = 0; lastKnownFileType = unknown; name = "Poppins-Medium.ttf"; path = "../front-end-layer/assets/fonts/Poppins-Medium.ttf"; sourceTree = "<group>"; };
 		81AB9BB72411601600AC10FF /* LaunchScreen.storyboard */ = {isa = PBXFileReference; fileEncoding = 4; lastKnownFileType = file.storyboard; name = LaunchScreen.storyboard; path = SignifyProject/LaunchScreen.storyboard; sourceTree = "<group>"; };
-<<<<<<< HEAD
 		8DB4AF66F4A4FE257B685015 /* Pods-SignifyProject.release.xcconfig */ = {isa = PBXFileReference; includeInIndex = 1; lastKnownFileType = text.xcconfig; name = "Pods-SignifyProject.release.xcconfig"; path = "Target Support Files/Pods-SignifyProject/Pods-SignifyProject.release.xcconfig"; sourceTree = "<group>"; };
 		AA542B404EA242CC94B8D38E /* Poppins-ExtraBold.ttf */ = {isa = PBXFileReference; explicitFileType = undefined; fileEncoding = 9; includeInIndex = 0; lastKnownFileType = unknown; name = "Poppins-ExtraBold.ttf"; path = "../front-end-layer/assets/fonts/Poppins-ExtraBold.ttf"; sourceTree = "<group>"; };
 		ABCD5C6445304BF2A8129EF7 /* Poppins-Bold.ttf */ = {isa = PBXFileReference; explicitFileType = undefined; fileEncoding = 9; includeInIndex = 0; lastKnownFileType = unknown; name = "Poppins-Bold.ttf"; path = "../front-end-layer/assets/fonts/Poppins-Bold.ttf"; sourceTree = "<group>"; };
@@ -100,16 +89,6 @@
 		D3F9EBF0CC54461CA40846CF /* Poppins-MediumItalic.ttf */ = {isa = PBXFileReference; explicitFileType = undefined; fileEncoding = 9; includeInIndex = 0; lastKnownFileType = unknown; name = "Poppins-MediumItalic.ttf"; path = "../front-end-layer/assets/fonts/Poppins-MediumItalic.ttf"; sourceTree = "<group>"; };
 		D611E8F8BA80BD24D707406B /* Pods-SignifyProject.debug.xcconfig */ = {isa = PBXFileReference; includeInIndex = 1; lastKnownFileType = text.xcconfig; name = "Pods-SignifyProject.debug.xcconfig"; path = "Target Support Files/Pods-SignifyProject/Pods-SignifyProject.debug.xcconfig"; sourceTree = "<group>"; };
 		E1F42B0FDC8B3D56BCC0104B /* libPods-SignifyProject-SignifyProjectTests.a */ = {isa = PBXFileReference; explicitFileType = archive.ar; includeInIndex = 0; path = "libPods-SignifyProject-SignifyProjectTests.a"; sourceTree = BUILT_PRODUCTS_DIR; };
-=======
-		AA542B404EA242CC94B8D38E /* Poppins-ExtraBold.ttf */ = {isa = PBXFileReference; explicitFileType = undefined; fileEncoding = 9; includeInIndex = 0; lastKnownFileType = unknown; name = "Poppins-ExtraBold.ttf"; path = "../front-end-layer/assets/fonts/Poppins-ExtraBold.ttf"; sourceTree = "<group>"; };
-		AA99756CEB0065C2D1138297 /* Pods-SignifyProject-SignifyProjectTests.debug.xcconfig */ = {isa = PBXFileReference; includeInIndex = 1; lastKnownFileType = text.xcconfig; name = "Pods-SignifyProject-SignifyProjectTests.debug.xcconfig"; path = "Target Support Files/Pods-SignifyProject-SignifyProjectTests/Pods-SignifyProject-SignifyProjectTests.debug.xcconfig"; sourceTree = "<group>"; };
-		ABCD5C6445304BF2A8129EF7 /* Poppins-Bold.ttf */ = {isa = PBXFileReference; explicitFileType = undefined; fileEncoding = 9; includeInIndex = 0; lastKnownFileType = unknown; name = "Poppins-Bold.ttf"; path = "../front-end-layer/assets/fonts/Poppins-Bold.ttf"; sourceTree = "<group>"; };
-		B8B23E9976524F45A84C86E5 /* Poppins-SemiBoldItalic.ttf */ = {isa = PBXFileReference; explicitFileType = undefined; fileEncoding = 9; includeInIndex = 0; lastKnownFileType = unknown; name = "Poppins-SemiBoldItalic.ttf"; path = "../front-end-layer/assets/fonts/Poppins-SemiBoldItalic.ttf"; sourceTree = "<group>"; };
-		B8F8F6F10C764B588E21EBEE /* Poppins-Thin.ttf */ = {isa = PBXFileReference; explicitFileType = undefined; fileEncoding = 9; includeInIndex = 0; lastKnownFileType = unknown; name = "Poppins-Thin.ttf"; path = "../front-end-layer/assets/fonts/Poppins-Thin.ttf"; sourceTree = "<group>"; };
-		BA466FF9EE95F9937E8DAB48 /* libPods-SignifyProject.a */ = {isa = PBXFileReference; explicitFileType = archive.ar; includeInIndex = 0; path = "libPods-SignifyProject.a"; sourceTree = BUILT_PRODUCTS_DIR; };
-		CA9B4431E88A4054AF23382C /* Poppins-ExtraBoldItalic.ttf */ = {isa = PBXFileReference; explicitFileType = undefined; fileEncoding = 9; includeInIndex = 0; lastKnownFileType = unknown; name = "Poppins-ExtraBoldItalic.ttf"; path = "../front-end-layer/assets/fonts/Poppins-ExtraBoldItalic.ttf"; sourceTree = "<group>"; };
-		D3F9EBF0CC54461CA40846CF /* Poppins-MediumItalic.ttf */ = {isa = PBXFileReference; explicitFileType = undefined; fileEncoding = 9; includeInIndex = 0; lastKnownFileType = unknown; name = "Poppins-MediumItalic.ttf"; path = "../front-end-layer/assets/fonts/Poppins-MediumItalic.ttf"; sourceTree = "<group>"; };
->>>>>>> 048b7c66
 		E3308BEE0A3048E8936706C2 /* Poppins-BlackItalic.ttf */ = {isa = PBXFileReference; explicitFileType = undefined; fileEncoding = 9; includeInIndex = 0; lastKnownFileType = unknown; name = "Poppins-BlackItalic.ttf"; path = "../front-end-layer/assets/fonts/Poppins-BlackItalic.ttf"; sourceTree = "<group>"; };
 		ED297162215061F000B7C4FE /* JavaScriptCore.framework */ = {isa = PBXFileReference; lastKnownFileType = wrapper.framework; name = JavaScriptCore.framework; path = System/Library/Frameworks/JavaScriptCore.framework; sourceTree = SDKROOT; };
 		ED53A8D67B1D442D93CBBB2B /* Poppins-ExtraLight.ttf */ = {isa = PBXFileReference; explicitFileType = undefined; fileEncoding = 9; includeInIndex = 0; lastKnownFileType = unknown; name = "Poppins-ExtraLight.ttf"; path = "../front-end-layer/assets/fonts/Poppins-ExtraLight.ttf"; sourceTree = "<group>"; };
@@ -121,11 +100,7 @@
 			isa = PBXFrameworksBuildPhase;
 			buildActionMask = 2147483647;
 			files = (
-<<<<<<< HEAD
 				2A1BF708092B7304738AFA6C /* libPods-SignifyProject-SignifyProjectTests.a in Frameworks */,
-=======
-				9BB30B0135E336CCBF71B7DB /* libPods-SignifyProject-SignifyProjectTests.a in Frameworks */,
->>>>>>> 048b7c66
 			);
 			runOnlyForDeploymentPostprocessing = 0;
 		};
@@ -133,11 +108,7 @@
 			isa = PBXFrameworksBuildPhase;
 			buildActionMask = 2147483647;
 			files = (
-<<<<<<< HEAD
 				BB4046FDC37FC2390FE0ECE1 /* libPods-SignifyProject.a in Frameworks */,
-=======
-				EE0D9D988C343DD98B53C8E9 /* libPods-SignifyProject.a in Frameworks */,
->>>>>>> 048b7c66
 			);
 			runOnlyForDeploymentPostprocessing = 0;
 		};
@@ -179,13 +150,8 @@
 			isa = PBXGroup;
 			children = (
 				ED297162215061F000B7C4FE /* JavaScriptCore.framework */,
-<<<<<<< HEAD
 				C9487B36AF664F514DD2DC79 /* libPods-SignifyProject.a */,
 				E1F42B0FDC8B3D56BCC0104B /* libPods-SignifyProject-SignifyProjectTests.a */,
-=======
-				BA466FF9EE95F9937E8DAB48 /* libPods-SignifyProject.a */,
-				4BDD43F355EDDA5169E65845 /* libPods-SignifyProject-SignifyProjectTests.a */,
->>>>>>> 048b7c66
 			);
 			name = Frameworks;
 			sourceTree = "<group>";
@@ -225,17 +191,10 @@
 		BBD78D7AC51CEA395F1C20DB /* Pods */ = {
 			isa = PBXGroup;
 			children = (
-<<<<<<< HEAD
 				D611E8F8BA80BD24D707406B /* Pods-SignifyProject.debug.xcconfig */,
 				8DB4AF66F4A4FE257B685015 /* Pods-SignifyProject.release.xcconfig */,
 				BD09B1DAAE4AB138DEAF20AD /* Pods-SignifyProject-SignifyProjectTests.debug.xcconfig */,
 				1E3E2C541B80198BE18F569E /* Pods-SignifyProject-SignifyProjectTests.release.xcconfig */,
-=======
-				3739BE0078F7AED6093DD257 /* Pods-SignifyProject.debug.xcconfig */,
-				66497CA2DCED04B3237DD310 /* Pods-SignifyProject.release.xcconfig */,
-				AA99756CEB0065C2D1138297 /* Pods-SignifyProject-SignifyProjectTests.debug.xcconfig */,
-				6EEF73212C9EBE292EB17F79 /* Pods-SignifyProject-SignifyProjectTests.release.xcconfig */,
->>>>>>> 048b7c66
 			);
 			path = Pods;
 			sourceTree = "<group>";
@@ -275,21 +234,12 @@
 			isa = PBXNativeTarget;
 			buildConfigurationList = 00E357021AD99517003FC87E /* Build configuration list for PBXNativeTarget "SignifyProjectTests" */;
 			buildPhases = (
-<<<<<<< HEAD
 				CFD917639E343D4F2131161E /* [CP] Check Pods Manifest.lock */,
 				00E356EA1AD99517003FC87E /* Sources */,
 				00E356EB1AD99517003FC87E /* Frameworks */,
 				00E356EC1AD99517003FC87E /* Resources */,
 				54C87C75116CC76B2448D8CC /* [CP] Embed Pods Frameworks */,
 				98AE64C4D92BAA50F33A6E56 /* [CP] Copy Pods Resources */,
-=======
-				FFD4B9DEA6C92D0385C570CA /* [CP] Check Pods Manifest.lock */,
-				00E356EA1AD99517003FC87E /* Sources */,
-				00E356EB1AD99517003FC87E /* Frameworks */,
-				00E356EC1AD99517003FC87E /* Resources */,
-				0E1D82237BC735B0C39A4D3C /* [CP] Embed Pods Frameworks */,
-				A2681BAAB9D8EE784D6B84AE /* [CP] Copy Pods Resources */,
->>>>>>> 048b7c66
 			);
 			buildRules = (
 			);
@@ -305,22 +255,13 @@
 			isa = PBXNativeTarget;
 			buildConfigurationList = 13B07F931A680F5B00A75B9A /* Build configuration list for PBXNativeTarget "SignifyProject" */;
 			buildPhases = (
-<<<<<<< HEAD
 				09E79D8A7F9344D9A622C702 /* [CP] Check Pods Manifest.lock */,
-=======
-				4366293466B6058B871999BF /* [CP] Check Pods Manifest.lock */,
->>>>>>> 048b7c66
 				13B07F871A680F5B00A75B9A /* Sources */,
 				13B07F8C1A680F5B00A75B9A /* Frameworks */,
 				13B07F8E1A680F5B00A75B9A /* Resources */,
 				00DD1BFF1BD5951E006B06BC /* Bundle React Native code and images */,
-<<<<<<< HEAD
 				F121ECC47D23F64954C65E89 /* [CP] Embed Pods Frameworks */,
 				92BE2A68B8F12209541A1016 /* [CP] Copy Pods Resources */,
-=======
-				BB885B10A9F2453340DF8498 /* [CP] Embed Pods Frameworks */,
-				031FEC94E46F0D1D22284887 /* [CP] Copy Pods Resources */,
->>>>>>> 048b7c66
 			);
 			buildRules = (
 			);
@@ -425,17 +366,13 @@
 			shellPath = /bin/sh;
 			shellScript = "set -e\n\nWITH_ENVIRONMENT=\"$REACT_NATIVE_PATH/scripts/xcode/with-environment.sh\"\nREACT_NATIVE_XCODE=\"$REACT_NATIVE_PATH/scripts/react-native-xcode.sh\"\n\n/bin/sh -c \"$WITH_ENVIRONMENT $REACT_NATIVE_XCODE\"\n";
 		};
-<<<<<<< HEAD
 		09E79D8A7F9344D9A622C702 /* [CP] Check Pods Manifest.lock */ = {
-=======
 		031FEC94E46F0D1D22284887 /* [CP] Copy Pods Resources */ = {
->>>>>>> 048b7c66
 			isa = PBXShellScriptBuildPhase;
 			buildActionMask = 2147483647;
 			files = (
 			);
 			inputFileListPaths = (
-<<<<<<< HEAD
 			);
 			inputPaths = (
 				"${PODS_PODFILE_DIR_PATH}/Podfile.lock",
@@ -453,7 +390,6 @@
 			showEnvVarsInLog = 0;
 		};
 		54C87C75116CC76B2448D8CC /* [CP] Embed Pods Frameworks */ = {
-=======
 				"${PODS_ROOT}/Target Support Files/Pods-SignifyProject/Pods-SignifyProject-resources-${CONFIGURATION}-input-files.xcfilelist",
 			);
 			name = "[CP] Copy Pods Resources";
@@ -466,7 +402,6 @@
 			showEnvVarsInLog = 0;
 		};
 		0E1D82237BC735B0C39A4D3C /* [CP] Embed Pods Frameworks */ = {
->>>>>>> 048b7c66
 			isa = PBXShellScriptBuildPhase;
 			buildActionMask = 2147483647;
 			files = (
@@ -483,11 +418,8 @@
 			shellScript = "\"${PODS_ROOT}/Target Support Files/Pods-SignifyProject-SignifyProjectTests/Pods-SignifyProject-SignifyProjectTests-frameworks.sh\"\n";
 			showEnvVarsInLog = 0;
 		};
-<<<<<<< HEAD
 		92BE2A68B8F12209541A1016 /* [CP] Copy Pods Resources */ = {
-=======
 		4366293466B6058B871999BF /* [CP] Check Pods Manifest.lock */ = {
->>>>>>> 048b7c66
 			isa = PBXShellScriptBuildPhase;
 			buildActionMask = 2147483647;
 			files = (
@@ -504,11 +436,7 @@
 			shellScript = "\"${PODS_ROOT}/Target Support Files/Pods-SignifyProject/Pods-SignifyProject-resources.sh\"\n";
 			showEnvVarsInLog = 0;
 		};
-<<<<<<< HEAD
 		98AE64C4D92BAA50F33A6E56 /* [CP] Copy Pods Resources */ = {
-=======
-		A2681BAAB9D8EE784D6B84AE /* [CP] Copy Pods Resources */ = {
->>>>>>> 048b7c66
 			isa = PBXShellScriptBuildPhase;
 			buildActionMask = 2147483647;
 			files = (
@@ -525,17 +453,13 @@
 			shellScript = "\"${PODS_ROOT}/Target Support Files/Pods-SignifyProject-SignifyProjectTests/Pods-SignifyProject-SignifyProjectTests-resources.sh\"\n";
 			showEnvVarsInLog = 0;
 		};
-<<<<<<< HEAD
 		CFD917639E343D4F2131161E /* [CP] Check Pods Manifest.lock */ = {
-=======
 		BB885B10A9F2453340DF8498 /* [CP] Embed Pods Frameworks */ = {
->>>>>>> 048b7c66
 			isa = PBXShellScriptBuildPhase;
 			buildActionMask = 2147483647;
 			files = (
 			);
 			inputFileListPaths = (
-<<<<<<< HEAD
 			);
 			inputPaths = (
 				"${PODS_PODFILE_DIR_PATH}/Podfile.lock",
@@ -553,7 +477,11 @@
 			showEnvVarsInLog = 0;
 		};
 		F121ECC47D23F64954C65E89 /* [CP] Embed Pods Frameworks */ = {
-=======
+			isa = PBXShellScriptBuildPhase;
+			buildActionMask = 2147483647;
+			files = (
+			);
+			inputFileListPaths = (
 				"${PODS_ROOT}/Target Support Files/Pods-SignifyProject/Pods-SignifyProject-frameworks-${CONFIGURATION}-input-files.xcfilelist",
 			);
 			name = "[CP] Embed Pods Frameworks";
@@ -563,41 +491,6 @@
 			runOnlyForDeploymentPostprocessing = 0;
 			shellPath = /bin/sh;
 			shellScript = "\"${PODS_ROOT}/Target Support Files/Pods-SignifyProject/Pods-SignifyProject-frameworks.sh\"\n";
-			showEnvVarsInLog = 0;
-		};
-		FFD4B9DEA6C92D0385C570CA /* [CP] Check Pods Manifest.lock */ = {
->>>>>>> 048b7c66
-			isa = PBXShellScriptBuildPhase;
-			buildActionMask = 2147483647;
-			files = (
-			);
-			inputFileListPaths = (
-<<<<<<< HEAD
-				"${PODS_ROOT}/Target Support Files/Pods-SignifyProject/Pods-SignifyProject-frameworks-${CONFIGURATION}-input-files.xcfilelist",
-			);
-			name = "[CP] Embed Pods Frameworks";
-			outputFileListPaths = (
-				"${PODS_ROOT}/Target Support Files/Pods-SignifyProject/Pods-SignifyProject-frameworks-${CONFIGURATION}-output-files.xcfilelist",
-			);
-			runOnlyForDeploymentPostprocessing = 0;
-			shellPath = /bin/sh;
-			shellScript = "\"${PODS_ROOT}/Target Support Files/Pods-SignifyProject/Pods-SignifyProject-frameworks.sh\"\n";
-=======
-			);
-			inputPaths = (
-				"${PODS_PODFILE_DIR_PATH}/Podfile.lock",
-				"${PODS_ROOT}/Manifest.lock",
-			);
-			name = "[CP] Check Pods Manifest.lock";
-			outputFileListPaths = (
-			);
-			outputPaths = (
-				"$(DERIVED_FILE_DIR)/Pods-SignifyProject-SignifyProjectTests-checkManifestLockResult.txt",
-			);
-			runOnlyForDeploymentPostprocessing = 0;
-			shellPath = /bin/sh;
-			shellScript = "diff \"${PODS_PODFILE_DIR_PATH}/Podfile.lock\" \"${PODS_ROOT}/Manifest.lock\" > /dev/null\nif [ $? != 0 ] ; then\n    # print error to STDERR\n    echo \"error: The sandbox is not in sync with the Podfile.lock. Run 'pod install' or update your CocoaPods installation.\" >&2\n    exit 1\nfi\n# This output is used by Xcode 'outputs' to avoid re-running this script phase.\necho \"SUCCESS\" > \"${SCRIPT_OUTPUT_FILE_0}\"\n";
->>>>>>> 048b7c66
 			showEnvVarsInLog = 0;
 		};
 /* End PBXShellScriptBuildPhase section */
@@ -633,11 +526,7 @@
 /* Begin XCBuildConfiguration section */
 		00E356F61AD99517003FC87E /* Debug */ = {
 			isa = XCBuildConfiguration;
-<<<<<<< HEAD
 			baseConfigurationReference = BD09B1DAAE4AB138DEAF20AD /* Pods-SignifyProject-SignifyProjectTests.debug.xcconfig */;
-=======
-			baseConfigurationReference = AA99756CEB0065C2D1138297 /* Pods-SignifyProject-SignifyProjectTests.debug.xcconfig */;
->>>>>>> 048b7c66
 			buildSettings = {
 				BUNDLE_LOADER = "$(TEST_HOST)";
 				GCC_PREPROCESSOR_DEFINITIONS = (
@@ -664,11 +553,7 @@
 		};
 		00E356F71AD99517003FC87E /* Release */ = {
 			isa = XCBuildConfiguration;
-<<<<<<< HEAD
 			baseConfigurationReference = 1E3E2C541B80198BE18F569E /* Pods-SignifyProject-SignifyProjectTests.release.xcconfig */;
-=======
-			baseConfigurationReference = 6EEF73212C9EBE292EB17F79 /* Pods-SignifyProject-SignifyProjectTests.release.xcconfig */;
->>>>>>> 048b7c66
 			buildSettings = {
 				BUNDLE_LOADER = "$(TEST_HOST)";
 				COPY_PHASE_STRIP = NO;
@@ -692,20 +577,12 @@
 		};
 		13B07F941A680F5B00A75B9A /* Debug */ = {
 			isa = XCBuildConfiguration;
-<<<<<<< HEAD
 			baseConfigurationReference = D611E8F8BA80BD24D707406B /* Pods-SignifyProject.debug.xcconfig */;
-=======
-			baseConfigurationReference = 3739BE0078F7AED6093DD257 /* Pods-SignifyProject.debug.xcconfig */;
->>>>>>> 048b7c66
 			buildSettings = {
 				ASSETCATALOG_COMPILER_APPICON_NAME = AppIcon;
 				CLANG_ENABLE_MODULES = YES;
 				CURRENT_PROJECT_VERSION = 1;
-<<<<<<< HEAD
 				DEVELOPMENT_TEAM = V485H87WF4;
-=======
-				DEVELOPMENT_TEAM = 2TGC2BT883;
->>>>>>> 048b7c66
 				ENABLE_BITCODE = NO;
 				INFOPLIST_FILE = SignifyProject/Info.plist;
 				IPHONEOS_DEPLOYMENT_TARGET = 15.1;
@@ -729,20 +606,12 @@
 		};
 		13B07F951A680F5B00A75B9A /* Release */ = {
 			isa = XCBuildConfiguration;
-<<<<<<< HEAD
 			baseConfigurationReference = 8DB4AF66F4A4FE257B685015 /* Pods-SignifyProject.release.xcconfig */;
-=======
-			baseConfigurationReference = 66497CA2DCED04B3237DD310 /* Pods-SignifyProject.release.xcconfig */;
->>>>>>> 048b7c66
 			buildSettings = {
 				ASSETCATALOG_COMPILER_APPICON_NAME = AppIcon;
 				CLANG_ENABLE_MODULES = YES;
 				CURRENT_PROJECT_VERSION = 1;
-<<<<<<< HEAD
 				DEVELOPMENT_TEAM = V485H87WF4;
-=======
-				DEVELOPMENT_TEAM = 2TGC2BT883;
->>>>>>> 048b7c66
 				INFOPLIST_FILE = SignifyProject/Info.plist;
 				IPHONEOS_DEPLOYMENT_TARGET = 15.1;
 				LD_RUNPATH_SEARCH_PATHS = (
