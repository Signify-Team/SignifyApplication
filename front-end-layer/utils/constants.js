/**
 * @file constants.js
 * @description Includes constants for the application for consistency.
 *
 * @datecreated 05.11.2024
 * @lastmodified 16.12.2024
 */

export const COLORS = {
<<<<<<< HEAD
    neutral_base_soft: '#D1E2EC',
    primary_color: '#8EB1CF',
    secondary:
        '#03dac6',
    background:
        '#FFE5E5',
    text: '#333',
    signUpLoginMainText:
        '#FF3E3E',
    placeholderTextSignUp:
        '#7F6675',
    loginBordorColor:
        '#503144',
    signUpLineText:
        '#F4766D',
=======
    primary: '#8EB1CF',
    secondary: '#F76C63',
    tertiary: '#87CB97',
    neutral_base_dark: '#333333',
    neutral_base_soft: '#D1E2EC',
    button_color: '#EB4511',
    highlight_color_2: '#EE3C3C',
    dark_accent: '#2C2C2C',
    soft_accent: '#F9E2D0',
    dark_gray_1: '#969797',
    lemonade: '#FFFFC7',
    bright_button_color: '#4068F5',
    light_gray_1: '#DDDDDD',
    light_gray_2: '#EEEEEE',
>>>>>>> 7d26dab1
};

export const FONTS = {
    title: 24,
    body: 16,
};<|MERGE_RESOLUTION|>--- conflicted
+++ resolved
@@ -7,23 +7,6 @@
  */
 
 export const COLORS = {
-<<<<<<< HEAD
-    neutral_base_soft: '#D1E2EC',
-    primary_color: '#8EB1CF',
-    secondary:
-        '#03dac6',
-    background:
-        '#FFE5E5',
-    text: '#333',
-    signUpLoginMainText:
-        '#FF3E3E',
-    placeholderTextSignUp:
-        '#7F6675',
-    loginBordorColor:
-        '#503144',
-    signUpLineText:
-        '#F4766D',
-=======
     primary: '#8EB1CF',
     secondary: '#F76C63',
     tertiary: '#87CB97',
@@ -38,7 +21,6 @@
     bright_button_color: '#4068F5',
     light_gray_1: '#DDDDDD',
     light_gray_2: '#EEEEEE',
->>>>>>> 7d26dab1
 };
 
 export const FONTS = {
