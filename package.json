--- conflicted
+++ resolved
@@ -50,11 +50,8 @@
         "jest": "^29.6.3",
         "metro-react-native-babel-preset": "^0.77.0",
         "prettier": "^3.4.1",
-<<<<<<< HEAD
+        "react-native-svg-transformer": "^1.5.0",
         "react-native-dotenv": "^3.4.11",
-=======
-        "react-native-svg-transformer": "^1.5.0",
->>>>>>> ff7a1323
         "react-test-renderer": "18.3.1",
         "typescript": "5.0.4"
     },
