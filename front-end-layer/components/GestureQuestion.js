--- conflicted
+++ resolved
@@ -22,7 +22,6 @@
 
 const { width, height } = Dimensions.get('window');
 
-<<<<<<< HEAD
 const successMessages = [
     "Awesome! You nailed the gesture!",
     "Great job! That was perfect!",
@@ -49,10 +48,7 @@
 
 ];
 
-const GestureQuestion = ({ data, onSubmit, onComplete }) => {
-=======
 const GestureQuestion = ({ data, onSubmit, onComplete, lives = 5, navigation }) => {
->>>>>>> fb6621fe
     const [hasPermission, setHasPermission] = useState(null);
     const [videoPath, setVideoPath] = useState(null);
     const [isModalVisible, setIsModalVisible] = useState(false);
