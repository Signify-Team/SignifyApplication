--- conflicted
+++ resolved
@@ -1381,8 +1381,6 @@
     - ReactCommon/turbomodule/bridging
     - ReactCommon/turbomodule/core
     - Yoga
-<<<<<<< HEAD
-=======
   - react-native-worklets-core (1.5.0):
     - DoubleConversion
     - glog
@@ -1404,7 +1402,6 @@
     - ReactCommon/turbomodule/bridging
     - ReactCommon/turbomodule/core
     - Yoga
->>>>>>> cb9a4003
   - React-nativeconfig (0.76.1)
   - React-NativeModulesApple (0.76.1):
     - glog
@@ -1839,10 +1836,7 @@
   - react-native-camera (from `../node_modules/react-native-camera`)
   - react-native-safe-area-context (from `../node_modules/react-native-safe-area-context`)
   - react-native-video (from `../node_modules/react-native-video`)
-<<<<<<< HEAD
-=======
   - react-native-worklets-core (from `../node_modules/react-native-worklets-core`)
->>>>>>> cb9a4003
   - React-nativeconfig (from `../node_modules/react-native/ReactCommon`)
   - React-NativeModulesApple (from `../node_modules/react-native/ReactCommon/react/nativemodule/core/platform/ios`)
   - React-perflogger (from `../node_modules/react-native/ReactCommon/reactperflogger`)
@@ -1959,11 +1953,8 @@
     :path: "../node_modules/react-native-safe-area-context"
   react-native-video:
     :path: "../node_modules/react-native-video"
-<<<<<<< HEAD
-=======
   react-native-worklets-core:
     :path: "../node_modules/react-native-worklets-core"
->>>>>>> cb9a4003
   React-nativeconfig:
     :path: "../node_modules/react-native/ReactCommon"
   React-NativeModulesApple:
@@ -2070,10 +2061,7 @@
   react-native-camera: 3eae183c1d111103963f3dd913b65d01aef8110f
   react-native-safe-area-context: 2500e4fe998caad50ad3bc51ec23ef951308569e
   react-native-video: 02120ed628f1ca8956b1e67e4e2ec8825e2f2710
-<<<<<<< HEAD
-=======
   react-native-worklets-core: 7186c6632dc36ebec96b2e205388ea0ac224dd91
->>>>>>> cb9a4003
   React-nativeconfig: 93fe8c85a8c40820c57814e30f3e44b94c995a7b
   React-NativeModulesApple: b3e076fd0d7b73417fe1e8c8b26e3c57ae9b74aa
   React-perflogger: 1c55bcd3c392137cbaf0d21d8bb87ce9a0cebb15
