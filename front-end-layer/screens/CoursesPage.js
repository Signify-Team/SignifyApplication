--- conflicted
+++ resolved
@@ -13,41 +13,23 @@
     Text,
 } from 'react-native';
 import styles from '../styles/styles';
-<<<<<<< HEAD
-import CoursesTopBar from '../components/CoursesTopBar';
-=======
 import CourseInfoCard from '../components/CourseInfoCard';
 import GreetingsIcon from '../assets/icons/course-info/greetings.png';
->>>>>>> 7d26dab1
+import CoursesTopBar from '../components/CoursesTopBar';
 
 // Courses Page Layout
 const CoursesPage =
     () => {
         return (
-<<<<<<< HEAD
             <>
                 {/* Custom Top Bar */}
                 <CoursesTopBar />
                 {/* Main content */}
                 <View style={styles.container}>
                     <Text style={styles.text}>Courses Page</Text>
-                </View>
+                    <CourseInfoCard icon={GreetingsIcon} title="Greetings"/>
+            </View>
             </>
-=======
-            <View
-                style={
-                    styles.container
-                }>
-                <Text
-                    style={
-                        styles.text
-                    }>
-                    Courses
-                    Page
-                </Text>
-                <CourseInfoCard icon={GreetingsIcon} title="Greetings"/>
-            </View>
->>>>>>> 7d26dab1
         );
     };
 
