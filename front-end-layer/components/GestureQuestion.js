/**
 * @file A component that displays a question prompt and a camera view for the user to record a gesture.
 * @description Asks the user to open up the camera and asks a gesture question.
 *
 * @datecreated 19.12.2024
 * @lastmodified 22.12.2024
 * 
 * @param {Object} data - The data object containing the question prompt.
 * @param {Function} onSubmit - Callback function when gesture is submitted
 * @param {Function} onComplete - Callback function when gesture is completed
 * @param {number} lives - Current number of lives
 * @param {Object} navigation - Navigation object for handling navigation
 */

import React, { useEffect, useState } from 'react';
import { View, Text, StyleSheet, Dimensions, Modal } from 'react-native';
import { Camera, useCameraDevices } from 'react-native-vision-camera';
import RectangularButton from './RectangularButton';
import { COLORS, FONTS, API, GESTURE_UI } from '../utils/constants';
import Video from 'react-native-video';
import { playPrimaryButtonSound } from '../utils/services/soundServices';

const { width, height } = Dimensions.get('window');

const GestureQuestion = ({ data, onSubmit, onComplete, lives = 5, navigation }) => {
    const [hasPermission, setHasPermission] = useState(null);
    const [videoPath, setVideoPath] = useState(null);
    const [isModalVisible, setIsModalVisible] = useState(false);
    const [modalMessage, setModalMessage] = useState('');
    const devices = useCameraDevices();
    const device = devices.find((dev) => dev.position === 'front');
    const cameraRef = React.useRef(null);
    let isRecording = false;
    const [isCorrect, setIsCorrect] = useState(false); 

    useEffect(() => {
        (async () => {
            const cameraStatus = await Camera.requestCameraPermission();
            const microphoneStatus = await Camera.requestMicrophonePermission();
            if (cameraStatus === 'granted' && microphoneStatus === 'granted') {
                setHasPermission(true);
            } else {
                setHasPermission(false);
            }
        })();
    }, []);

    const startRecording = async () => {
        playPrimaryButtonSound();
        try {
            if (!cameraRef.current) return;
            isRecording = true;
            const video = await cameraRef.current.startRecording({
                fileType: 'mp4',
                onRecordingFinished: (video) => {
                    setVideoPath(video.path);
                },
                onRecordingError: (error) => {
                    console.error('Recording error:', error);
                },
            });
        } catch (error) {
            console.error('Error starting recording:', error);
        }
    };

    const stopRecording = async () => {
        playPrimaryButtonSound();
        try {
            if (!cameraRef.current || !isRecording) return;
            await cameraRef.current.stopRecording();
            isRecording = false;
        } catch (error) {
            console.error('Error stopping recording:', error);
        }
    };

    const submitGesture = async () => {
        playPrimaryButtonSound();
        if (!videoPath) {
            setIsModalVisible(true);
            setModalMessage("No video recorded. Please record a video first.");
            return;
        }
    
        setIsModalVisible(true);
        setModalMessage("Processing your gesture...");
    
        const formData = new FormData();
        formData.append('file', {
            uri: videoPath,
            name: 'gesture.mp4',
            type: 'video/mp4',
        });
    
        try {
            // Upload video with timeout
            const uploadResponse = await Promise.race([
                fetch(`${API.GESTURE_SERVICE_URL}/upload-video`, {
                    method: 'POST',
                    body: formData,
                }),
                new Promise((_, reject) =>
                    setTimeout(() => reject(new Error('Upload timeout')), API.UPLOAD_TIMEOUT)
                )
            ]);
    
            if (!uploadResponse.ok) {
                throw new Error('Failed to upload video');
            }
    
            const uploadResult = await uploadResponse.json();
    
            // Process video with timeout
            const processResponse = await Promise.race([
                fetch(`${API.GESTURE_SERVICE_URL}/process-video`, {
                    method: 'POST',
                    headers: {
                        'Content-Type': 'application/json',
                    },
                    body: JSON.stringify({
                        video_url: uploadResult.video_server_path,
                        target_word: data.word || data.prompt
                        // print the target word to the console
                    }),
                }),
                new Promise((_, reject) =>
                    setTimeout(() => reject(new Error('Processing timeout')), API.PROCESS_TIMEOUT)
                )
            ]);
            console.log('Target word:', data.word || data.prompt);
    
            if (!processResponse.ok) {
                throw new Error('Failed to process video');
            }
    
            const result = await processResponse.json();
            console.log('Server response:', result);
    
            if (result.status === 'error') {
                throw new Error(result.message);
            }
    
            const isCorrect = result.analysis.answer === 'yes';  // note: lowercase 'yes'

            setIsCorrect(isCorrect);
            setModalMessage(isCorrect
                ? "Correct! Your gesture was recognized successfully!"
                : `Incorrect. ${result.analysis.feedback || "Please try again or skip to continue."}`
            );

    
            // Call onSubmit with the result
            if (onSubmit) {
                onSubmit(isCorrect);
            }
    
        } catch (error) {
            console.error('Error:', error);
            setIsCorrect(false);
            setModalMessage("An error occurred. Please try again.");
    
            // Call onSubmit with false on error
            if (onSubmit) {
                onSubmit(false);
            }
        }
    };
    

    const handleOutOfLives = () => {
        // First close the modal
        setIsModalVisible(false);
        setVideoPath(null);
        
        // Use a small timeout to ensure state updates are complete before navigation
        setTimeout(() => {
            // Navigate to home page with out of lives message
            navigation.navigate('Home', {
                screen: 'Courses',
                params: {
                    showCompletionMessage: true,
                    isPassed: false,
                    isPracticeMode: false,
                    outOfLives: true,
                    remainingLives: 0
                }
            });
        }, 100);
    };

    const closeModal = () => {
        setIsModalVisible(false);
        if (isCorrect && onComplete) {
            onComplete(); // continue if correct
        } else {
            // make sure we can record again when close is pressed
            setVideoPath(null);
            // Check if out of lives
            if (lives <= 0) {
                handleOutOfLives();
            } else {
                // Only call onComplete if we have lives left
                if (onComplete) {
                    onComplete();
                }
            }
        }
    };

    const handleSkip = () => {
        // Check if skipping will result in out of lives
        if (lives <= 1) {
            handleOutOfLives();
        } else {
            if (onComplete) {
                onComplete();
            }
        }
    };
    
    if (hasPermission === null) {
        return <Text style={styles.permissionText}>Requesting camera permission...</Text>;
    }

    if (hasPermission === false) {
        return <Text style={styles.permissionText}>No access to camera. Please enable permissions in settings.</Text>;
    }

    if (!device) {
        return <Text style={styles.permissionText}>Loading camera...</Text>;
    }

    return (
        <>
            <View style={styles.questionContainer}>
                <Text style={styles.questionText}>{data.prompt || data.word}</Text>
            </View>
            <View style={styles.gestContainer}>
                {videoPath ? (
                    <Video
                        source={{ uri: `file://${videoPath}` }}
                        style={styles.camera}
                        controls
                    />
                ) : (
                    <Camera
                        ref={cameraRef}
                        style={styles.camera}
                        device={device}
                        isActive={true}
                        video={true}
                    />
                )}
            </View>
            <View style={styles.buttonRow}>
                <RectangularButton
                    width={width * GESTURE_UI.BUTTON_WIDTH}
                    color={COLORS.tertiary}
                    text="Start"
                    onPress={startRecording}
                />
                <RectangularButton
                    width={width * GESTURE_UI.BUTTON_WIDTH}
                    color={COLORS.highlight_color_2}
                    text="Stop"
                    onPress={stopRecording}
                />
            </View>
            <View style={styles.bottomButtonsContainer}>
                <RectangularButton
                    width={width * GESTURE_UI.SUBMIT_BUTTON_WIDTH}
                    text="SUBMIT"
                    onPress={submitGesture}
                />
                <RectangularButton
                    width={width * GESTURE_UI.SUBMIT_BUTTON_WIDTH}
                    text="SKIP"
                    color={COLORS.soft_pink_background}
<<<<<<< HEAD
                    onPress={handleSkip}
=======
                    onPress={() => {
                        playPrimaryButtonSound();
                        onComplete();
                    }}
>>>>>>> 76de142c
                />
            </View>
            <Modal
                animationType="slide"
                transparent={true}
                visible={isModalVisible}
                onRequestClose={closeModal}
            >
                <View style={styles.modalContainer}>
                    <View style={styles.modalContent}>
                        <Text style={styles.modalText}>{modalMessage}</Text>
                        <RectangularButton
                            width={width * GESTURE_UI.SUBMIT_BUTTON_WIDTH}
                            text={isCorrect ? "Continue" : "Close"}
                            color={isCorrect ? COLORS.tertiary : COLORS.highlight_color_2}
                            onPress={closeModal}
                        />
                    </View>
                </View>
            </Modal>
        </>
    );
};

const styles = StyleSheet.create({
    questionContainer: {
        width: width * GESTURE_UI.QUESTION_WIDTH,
        marginTop: 0,
        marginBottom: height * GESTURE_UI.QUESTION_MARGIN_BOTTOM,
    },
    questionText: {
        fontSize: GESTURE_UI.QUESTION_FONT_SIZE,
        fontFamily: FONTS.poppins_font,
        textAlign: 'left',
        color: COLORS.neutral_base_dark,
    },
    gestContainer: {
        width: width * GESTURE_UI.GEST_CONTAINER_WIDTH,
        height: height * GESTURE_UI.GEST_CONTAINER_HEIGHT,
        borderRadius: GESTURE_UI.GEST_CONTAINER_BORDER_RADIUS,
        justifyContent: 'center',
        alignItems: 'center',
        backgroundColor: COLORS.primary,
    },
    camera: {
        width: width * GESTURE_UI.CAMERA_WIDTH,
        height: height * GESTURE_UI.CAMERA_HEIGHT,
    },
    buttonRow: {
        flexDirection: 'row',
        justifyContent: 'center',
        alignItems: 'center',
        marginVertical: height * GESTURE_UI.BUTTON_MARGIN_VERTICAL,
        gap: width * GESTURE_UI.BUTTON_GAP,
    },
    bottomButtonsContainer: {
        flexDirection: 'row',
        justifyContent: 'center',
        alignItems: 'center',
        gap: width * GESTURE_UI.BUTTON_GAP,
        marginBottom: height * GESTURE_UI.BUTTON_MARGIN_VERTICAL,
    },
    modalContainer: {
        flex: 1,
        justifyContent: 'center',
        alignItems: 'center',
        backgroundColor: 'rgba(0, 0, 0, 0.5)',
    },
    modalContent: {
        width: width * GESTURE_UI.MODAL_WIDTH,
        padding: GESTURE_UI.MODAL_PADDING,
        backgroundColor: COLORS.light_gray_1,
        borderRadius: GESTURE_UI.MODAL_BORDER_RADIUS,
        alignItems: 'center',
    },
    modalText: {
        fontSize: GESTURE_UI.MODAL_FONT_SIZE,
        marginBottom: GESTURE_UI.MODAL_TEXT_MARGIN_BOTTOM,
        fontFamily: FONTS.poppins_font,
        textAlign: 'center',
        color: COLORS.neutral_base_dark,
    },
    permissionText: {
        fontSize: GESTURE_UI.PERMISSION_FONT_SIZE,
        textAlign: 'center',
        color: COLORS.neutral_base_dark,
        marginTop: height * GESTURE_UI.PERMISSION_TEXT_MARGIN_TOP,
    },
});

export default GestureQuestion;<|MERGE_RESOLUTION|>--- conflicted
+++ resolved
@@ -277,14 +277,10 @@
                     width={width * GESTURE_UI.SUBMIT_BUTTON_WIDTH}
                     text="SKIP"
                     color={COLORS.soft_pink_background}
-<<<<<<< HEAD
-                    onPress={handleSkip}
-=======
                     onPress={() => {
                         playPrimaryButtonSound();
                         onComplete();
                     }}
->>>>>>> 76de142c
                 />
             </View>
             <Modal
