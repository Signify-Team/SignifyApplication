/**
 * @file ProfileCardStyle.js
 * @description Includes styles for the profile card on the profile page.
 *
 * @datecreated 19.12.2024
 * @lastmodified 19.12.2024
 */

import { StyleSheet, Dimensions } from 'react-native';
import { COLORS, FONTS, hexToRgba } from '../utils/constants';

const {width, height} =
    Dimensions.get(
        'window',
    );

export default StyleSheet.create({
    container: {
        flex: 1,
        backgroundColor: COLORS.neutral_base_soft,
        paddingTop: height * 0.005,
        alignItems: 'center',
    },
    infoRow: {
        fontFamily: FONTS.poppins_font,
        flexDirection: 'row',
        alignItems: 'center',
        justifyContent: 'space-between',
        backgroundColor: COLORS.neutral_base_soft,
        paddingVertical: 10,
    },
    divider: {
        width: 1,
        height: '70%',
        backgroundColor: COLORS.neutral_base_dark,
    },
    buttonRow: {
        paddingVertical: height * 0.02,
        flexDirection: 'row',
        justifyContent: 'space-between',
        alignItems: 'center',
    },
    profileCard: {
        fontFamily: FONTS.poppins_font,
        flexDirection: 'row',
        alignItems: 'center',
        backgroundColor: COLORS.soft_container_color,
        borderRadius: 16,
        width: width * 0.9,
        height: height * 0.2,
        padding: 16,
        marginTop: height * 0.01,
        marginBottom: height * 0.03,
        elevation: 3,
        shadowColor: COLORS.neutral_base_dark,
        shadowOffset: { width: 0, height: 4 },
        shadowOpacity: 0.3,
        shadowRadius: 3,
    },
    avatarContainer: {
        width: width * 0.3,
        height: width * 0.3,
        borderRadius: width * 0.3,
        marginHorizontal: width * 0.03,
        backgroundColor: COLORS.neutral_base_soft,
        justifyContent: 'center',
        alignItems: 'center',
        overflow: 'hidden',
        borderWidth: 1,
        borderColor: COLORS.neutral_base_dark,
    },
    avatar: {
        width: '100%',
        height: '100%',
        resizeMode: 'cover',
    },
    infoContainer: {
        marginLeft: width * 0.04,
        justifyContent: 'center',
    },
    handle: {
        fontSize: 16,
        color: COLORS.neutral_base_dark,
        marginVertical: 4,
    },
    memberSince: {
        fontSize: 16,
        color: COLORS.neutral_base_dark,
<<<<<<< HEAD
    },
    userTitle: {
        fontFamily: 'Poppins-Bold',
        fontWeight: 'bold',
=======
    userTitle: {
        fontFamily: "Poppins-Bold",
        fontWeight: "bold",
>>>>>>> 0d93efee
    },
    header: {
        fontFamily: FONTS.baloo_font,
        fontSize: 30,
        color: COLORS.neutral_base_dark,
        marginBottom: height * 0.012,
        marginTop: height * 0.02,
    },
    row: {
        flexDirection: 'row',
        alignItems: 'center',
        justifyContent: 'space-between',
        width: width * 0.9,
        marginBottom: height * 0.01,
    },
    statsContainer: {
        flexDirection: 'row',
        alignItems: 'center',
        justifyContent: 'center',
        borderRadius: 12,
        backgroundColor: hexToRgba(COLORS.neutral_base_dark, 0.1),
        padding: 10,
    },
    statsIcon: {
        width: width * 0.05,
        height: height * 0.03,
        marginRight: width * 0.03,
    },
    statsText: {
        fontFamily: FONTS.poppins_font,
        fontSize: 16,
        color: COLORS.neutral_base_dark,
    },
});<|MERGE_RESOLUTION|>--- conflicted
+++ resolved
@@ -86,16 +86,43 @@
     memberSince: {
         fontSize: 16,
         color: COLORS.neutral_base_dark,
-<<<<<<< HEAD
     },
     userTitle: {
         fontFamily: 'Poppins-Bold',
         fontWeight: 'bold',
-=======
+    },
+    avatarContainer: {
+        width: width * 0.3,
+        height: width * 0.3,
+        borderRadius: width * 0.3,
+        marginHorizontal: width * 0.03,
+        backgroundColor: COLORS.neutral_base_soft,
+        justifyContent: 'center',
+        alignItems: 'center',
+        overflow: 'hidden',
+        borderWidth: 1,
+        borderColor: COLORS.neutral_base_dark,
+    },
+    avatar: {
+        width: '100%',
+        height: '100%',
+        resizeMode: 'cover',
+    },
+    infoContainer: {
+        marginLeft: width * 0.04,
+        justifyContent: 'center',
+    },
+    handle: {
+        fontSize: 16,
+        color: COLORS.neutral_base_dark,
+        marginVertical: 4,
+    },
+    memberSince: {
+        fontSize: 16,
+        color: COLORS.neutral_base_dark,
     userTitle: {
         fontFamily: "Poppins-Bold",
         fontWeight: "bold",
->>>>>>> 0d93efee
     },
     header: {
         fontFamily: FONTS.baloo_font,
