/**
 * @file MainNavigator.js
 * @description Includes main navigations of the pages.
 *
 * @datecreated 05.11.2024
 * @lastmodified 07.11.2024
 */

import React from 'react';
import {createStackNavigator} from '@react-navigation/stack';

// Screen Links
import WelcomePage from '../screens/WelcomePage';
import SignUpPage from '../screens/SignUpPage';
import LoginPage from '../screens/LoginPage';
import SettingsPage from '../screens/SettingsPage';
import AuthenticationPage from '../screens/AuthenticationPage';
import ImageProcessingPage from '../screens/ImageProcessingPage';
import BottomTabsNavigator from './BottomTabsNavigator';

const Stack =
    createStackNavigator();

// Main Stack navigations
<<<<<<< HEAD
const MainNavigator =
    () => (
        <Stack.Navigator initialRouteName="Welcome">
            <Stack.Screen
                name="Welcome"
                component={
                    WelcomePage
                }
            />
            <Stack.Screen
                name="SignUp"
                component={
                    SignUpPage
                }
                options={{
                    headerShown: false,
                }}
            />
            <Stack.Screen
                name="Login"
                component={
                    LoginPage
                }
                options={{
                    headerShown: false,
                }}
            />
            <Stack.Screen
                name="Home"
                component={
                    BottomTabsNavigator
                }
            />
            <Stack.Screen
                name="Settings"
                component={
                    SettingsPage
                }
            />
            <Stack.Screen
                name="Authentication"
                component={
                    AuthenticationPage
                }
                options={{
                    headerShown: false,
                }}
            />
        </Stack.Navigator>
    );
=======
const MainNavigator = () => (
    <Stack.Navigator initialRouteName="Welcome">
        <Stack.Screen name="Welcome" component={WelcomePage} />
        <Stack.Screen name="SignUp" component={SignUpPage} options={{headerShown: false}} />
        <Stack.Screen name="Login" component={LoginPage} options={{headerShown: false}} />
        <Stack.Screen name="Home" component={BottomTabsNavigator} />
        <Stack.Screen name="Settings" component={SettingsPage} />
        <Stack.Screen name="Authentication" component={AuthenticationPage} options={{headerShown: false}} />
        <Stack.Screen name="ImageProcessing" component={ImageProcessingPage} />
    </Stack.Navigator>
);
>>>>>>> 996b748b

export default MainNavigator;<|MERGE_RESOLUTION|>--- conflicted
+++ resolved
@@ -22,7 +22,6 @@
     createStackNavigator();
 
 // Main Stack navigations
-<<<<<<< HEAD
 const MainNavigator =
     () => (
         <Stack.Navigator initialRouteName="Welcome">
@@ -73,18 +72,5 @@
             />
         </Stack.Navigator>
     );
-=======
-const MainNavigator = () => (
-    <Stack.Navigator initialRouteName="Welcome">
-        <Stack.Screen name="Welcome" component={WelcomePage} />
-        <Stack.Screen name="SignUp" component={SignUpPage} options={{headerShown: false}} />
-        <Stack.Screen name="Login" component={LoginPage} options={{headerShown: false}} />
-        <Stack.Screen name="Home" component={BottomTabsNavigator} />
-        <Stack.Screen name="Settings" component={SettingsPage} />
-        <Stack.Screen name="Authentication" component={AuthenticationPage} options={{headerShown: false}} />
-        <Stack.Screen name="ImageProcessing" component={ImageProcessingPage} />
-    </Stack.Navigator>
-);
->>>>>>> 996b748b
 
 export default MainNavigator;