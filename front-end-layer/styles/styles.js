--- conflicted
+++ resolved
@@ -3,11 +3,7 @@
  * @description Includes styles for the texts, buttons, etc.
  *
  * @datecreated 05.11.2024
-<<<<<<< HEAD
- * @lastmodified 16.12.2024
-=======
  * @lastmodified 17.12.2024
->>>>>>> 7d26dab1
  */
 
 import {
@@ -118,12 +114,8 @@
                 backgroundColor:
                     COLORS.neutral_base_soft,
                 fontSize: 13,
-<<<<<<< HEAD
-                color: COLORS.placeholderTextSignUp,
-=======
                 color: COLORS.neutral_base_dark,
                 // fontFamily: 'PassionOne-Regular',
->>>>>>> 7d26dab1
             },
         loginLogo: {
             width:
