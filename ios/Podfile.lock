--- conflicted
+++ resolved
@@ -1773,7 +1773,6 @@
   - SocketRocket (0.7.1)
   - VisionCamera (4.6.3):
     - VisionCamera/Core (= 4.6.3)
-<<<<<<< HEAD
     - VisionCamera/FrameProcessors (= 4.6.3)
     - VisionCamera/React (= 4.6.3)
   - VisionCamera/Core (4.6.3)
@@ -1784,12 +1783,6 @@
   - VisionCamera/React (4.6.3):
     - React-Core
     - VisionCamera/FrameProcessors
-=======
-    - VisionCamera/React (= 4.6.3)
-  - VisionCamera/Core (4.6.3)
-  - VisionCamera/React (4.6.3):
-    - React-Core
->>>>>>> 56f3ea76
   - Yoga (0.0.0)
 
 DEPENDENCIES:
@@ -1863,6 +1856,7 @@
   - RNGestureHandler (from `../node_modules/react-native-gesture-handler`)
   - RNScreens (from `../node_modules/react-native-screens`)
   - RNSVG (from `../node_modules/react-native-svg`)
+  - VisionCamera (from `../node_modules/react-native-vision-camera`)
   - VisionCamera (from `../node_modules/react-native-vision-camera`)
   - Yoga (from `../node_modules/react-native/ReactCommon/yoga`)
 
@@ -2010,6 +2004,8 @@
     :path: "../node_modules/react-native-svg"
   VisionCamera:
     :path: "../node_modules/react-native-vision-camera"
+  VisionCamera:
+    :path: "../node_modules/react-native-vision-camera"
   Yoga:
     :path: "../node_modules/react-native/ReactCommon/yoga"
 
@@ -2083,13 +2079,8 @@
   RNScreens: 2fe13c8d610ef2d9d5ace2e7d85b716ec0f5217c
   RNSVG: ec2e9d524612ee95db5df143a54518c5404d93f0
   SocketRocket: d4aabe649be1e368d1318fdf28a022d714d65748
-<<<<<<< HEAD
   VisionCamera: 88df4dae7196c93ecd331f105f0e5d7d95702cb3
   Yoga: 157bed1c62656587df4639d4dc29714898f8fb10
-=======
-  VisionCamera: 598ab83c6bf4d65f5c32ec54361eed866505d388
-  Yoga: db69236006b8b1c6d55ab453390c882306cbf219
->>>>>>> 56f3ea76
 
 PODFILE CHECKSUM: 2995a1d1637188823caecba4908a5170b4e8898d
 
